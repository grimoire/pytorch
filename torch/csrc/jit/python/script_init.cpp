#include <torch/csrc/jit/python/script_init.h>

#include <torch/csrc/Device.h>
#include <torch/csrc/jit/api/module.h>
#include <torch/csrc/jit/frontend/ir_emitter.h>
#include <torch/csrc/jit/frontend/sugared_value.h>
#include <torch/csrc/jit/mobile/backport.h>
#include <torch/csrc/jit/mobile/import.h>
#include <torch/csrc/jit/mobile/model_compatibility.h>
#include <torch/csrc/jit/mobile/module.h>
#include <torch/csrc/jit/python/module_python.h>
#include <torch/csrc/jit/python/python_ivalue.h>
#include <torch/csrc/jit/python/python_sugared_value.h>
#include <torch/csrc/jit/serialization/import.h>
#include <torch/csrc/jit/testing/file_check.h>

#include <torch/csrc/jit/frontend/parser.h>
#include <torch/csrc/jit/frontend/tracer.h>
#include <torch/csrc/jit/ir/constants.h>
#include <torch/csrc/jit/ir/irparser.h>
#include <torch/csrc/jit/passes/inliner.h>
#include <torch/csrc/jit/python/pybind_utils.h>
#include <torch/csrc/jit/python/python_tracer.h>
#include <torch/csrc/jit/runtime/graph_executor.h>
#include <torch/csrc/jit/runtime/logging.h>
#include <torch/csrc/jit/serialization/export.h>
#include <torch/csrc/jit/serialization/import_source.h>
#include <torch/csrc/jit/serialization/python_print.h>
#include <torch/csrc/jit/testing/hooks_for_testing.h>

#include <torch/csrc/api/include/torch/ordered_dict.h>

#include <ATen/ATen.h>
#include <ATen/core/function_schema.h>
#include <ATen/core/qualified_name.h>

#include <pybind11/functional.h>
#include <pybind11/pybind11.h>
#include <pybind11/stl.h>
#include <pybind11/stl_bind.h>
#include <chrono>
#include <cstddef>
#include <memory>
#include <sstream>
#include <string>
#include <tuple>
#include <utility>
#include <vector>

namespace torch {
namespace jit {

using ::c10::Argument;
using ::c10::FunctionSchema;

using ResolutionCallback = std::function<py::object(std::string)>;
using FunctionDefaults = std::unordered_map<std::string, py::object>;
using ClassMethodDefaults = std::unordered_map<std::string, FunctionDefaults>;

namespace {

// A resolver that will inspect the outer Python scope to find `name`.
struct PythonResolver : public Resolver {
  explicit PythonResolver(ResolutionCallback rcb) : rcb_(std::move(rcb)) {}

  /**
   * While compiling classes, the class type we're compiling will not be
   * available in Python, since we haven't fowner_ defining the class yet. So
   * in order to make the class type available to its own methods, we need to
   * explicitly resolve it.
   *
   * @param rcb Python function to resolve a name to its Python object in the
   *            enclosing scope
   * @param classname The unqualified classname of the class currently being
   *                  compiled.
   * @param classType The class's type.
   */
  explicit PythonResolver(
      ResolutionCallback rcb,
      std::string classname,
      ClassTypePtr classType)
      : rcb_(std::move(rcb)),
        classname_(std::move(classname)),
        classType_(std::move(classType)) {}

  std::shared_ptr<SugaredValue> resolveValue(
      const std::string& name,
      Function& m,
      const SourceRange& loc) override {
    pybind11::gil_scoped_acquire ag;
    py::object obj = rcb_(name);
    if (obj.is(py::none())) {
      return nullptr;
    }
    return toSugaredValue(obj, m, loc);
  }

  static bool isNamedTupleClass(py::object obj) {
    auto tuple_type = reinterpret_cast<PyObject*>(&PyTuple_Type);
    return PyObject_IsSubclass(obj.ptr(), tuple_type) &&
        py::hasattr(obj, "_fields");
  }

  TypePtr resolveTypeFromObject(const py::object& obj, const SourceRange& loc) {
    if (py::isinstance<ScriptClass>(obj)) {
      auto script_class = py::cast<ScriptClass>(obj);
      return script_class.class_type_.type_;
    }

    py::bool_ isClass = py::module::import("inspect").attr("isclass")(obj);
    if (!py::cast<bool>(isClass)) {
      return nullptr;
    }

    if (isNamedTupleClass(obj)) {
      return registerNamedTuple(obj, loc);
    }

    auto qualifiedName = c10::QualifiedName(
        py::cast<std::string>(py::module::import("torch._jit_internal")
                                  .attr("_qualified_name")(obj)));

    return get_python_cu()->get_type(qualifiedName);
  }

  TypePtr resolveType(const std::string& name, const SourceRange& loc)
      override {
    if (classType_ && name == classname_) {
      return classType_;
    }

    pybind11::gil_scoped_acquire ag;
    py::object obj = rcb_(name);
    if (obj.is(py::none())) {
      return nullptr;
    }

    auto annotation_type = py::module::import("torch.jit.annotations")
                               .attr("try_ann_to_type")(obj, loc);
    if (!annotation_type.is_none()) {
      return py::cast<TypePtr>(annotation_type);
    }
    return resolveTypeFromObject(obj, loc);
  }

 private:
  ResolutionCallback rcb_;
  std::string classname_;
  ClassTypePtr classType_;
};

std::shared_ptr<PythonResolver> pythonResolver(const ResolutionCallback& rcb) {
  return std::make_shared<PythonResolver>(rcb);
}
std::shared_ptr<PythonResolver> pythonResolver(
    const ResolutionCallback& rcb,
    std::string classname,
    ClassTypePtr classType) {
  return std::make_shared<PythonResolver>(
      rcb, std::move(classname), std::move(classType));
}

void checkOverloadDecl(const Decl& new_decl, const Decl& old_decl) {
  const auto& new_params = new_decl.params();
  const auto& old_params = old_decl.params();

  // TODO. same number of parameters not strictly necessary.
  TORCH_INTERNAL_ASSERT(
      new_params.size() == old_params.size(),
      "Overload must have same number of parameters\n",
      new_decl.range(),
      old_decl.range());
  for (size_t i = 0; i < new_decl.params().size(); ++i) {
    TORCH_INTERNAL_ASSERT(
        new_params[i].ident().name() == old_params[i].ident().name(),
        "Overload parameters must have the same names\n",
        new_params[i].ident(),
        old_params[i].ident());
  }
}

c10::optional<IValue> tryCalculateDefaultParam(
    const Argument& arg,
    const py::object& def_value) {
  auto n = arg.N();
  auto list_type = arg.type()->cast<ListType>();
  try {
    if (n && *n > 0 && list_type) {
      // BroadcastingList, allow default values T for arg types List[T]
      return toIValue(def_value, list_type->getElementType());
    } else {
      return toIValue(def_value, arg.type());
    }
  } catch (...) {
    return c10::nullopt;
  }
}

// An overloaded function may have a default that does not subtype all overloads
// @overload
// def foo(x: str)
// def foo(x=1)
FunctionDefaults calcOverloadedFunctionDefaults(
    const FunctionSchema& schema,
    const FunctionDefaults& defaults) {
  FunctionDefaults updated_defaults;
  for (const auto& arg : schema.arguments()) {
    const std::string& arg_name = arg.name();
    auto value = defaults.find(arg_name);
    if (value == defaults.end()) {
      continue;
    }
    auto maybe_ivalue = tryCalculateDefaultParam(arg, value->second);
    if (maybe_ivalue) {
      updated_defaults[arg_name] = value->second;
    }
  }
  return updated_defaults;
}

} // namespace

bool checkMutableFunctionDefault(const py::object& def_arg) {
  if (py::isinstance<py::list>(def_arg) || py::isinstance<py::dict>(def_arg)) {
    return true;
  }
  if (py::isinstance<py::tuple>(def_arg)) {
    auto pytuple = def_arg.cast<py::tuple>();
    for (py::handle t : pytuple) {
      py::object obj = py::reinterpret_borrow<py::object>(t);
      if (checkMutableFunctionDefault(obj)) {
        return true;
      }
    }
  }
  return false;
}

void checkMutableFunctionDefault(
    const SourceRange& range,
    const Argument& arg,
    const py::object& def_arg) {
  if (checkMutableFunctionDefault(def_arg) || arg.type()->cast<ClassType>()) {
    throw ErrorReport(range)
        << "Mutable default parameters are not supported because Python binds them to the function"
        << " and they persist across function calls.\n As a workaround, make the default None and instantiate"
        << " the default parameter within the body of the function. Found "
        << def_arg.get_type() << " on parameter " << arg.name();
  }
}

FunctionSchema getSchemaWithNameAndDefaults(
    const SourceRange& range,
    const FunctionSchema& schema,
    const at::optional<std::string>& new_name,
    const FunctionDefaults& default_args) {
  std::vector<Argument> new_args;
  for (auto& arg : schema.arguments()) {
    auto it = default_args.find(arg.name());
    if (it != default_args.end()) {
      checkMutableFunctionDefault(range, arg, it->second);
      c10::optional<IValue> value = tryCalculateDefaultParam(arg, it->second);
      if (!value) {
        ErrorReport error(range);
        error << "Expected a default value of type " << arg.type()->repr_str()
              << " on parameter \"" << arg.name() << "\".";
        if (arg.is_inferred_type()) {
          error << "Because \"" << arg.name()
                << "\" was not annotated with an explicit type "
                << "it is assumed to be type 'Tensor'.";
        }
        throw error;
      }
      new_args.emplace_back(
          arg.name(), arg.type(), arg.N(), *value, arg.kwarg_only());
    } else {
      new_args.push_back(arg);
    }
  }
  return FunctionSchema(
      new_name.value_or(schema.name()),
      schema.overload_name(),
      new_args,
      schema.returns(),
      schema.is_vararg(),
      schema.is_varret());
}

static Decl mergeDefaultsAndExtraParametersToOverloadDecl(
    const Decl& overload_decl,
    const Decl& impl_decl,
    const FunctionDefaults& defaults) {
  std::vector<Param> adjusted_params;
  const auto& overload_params = overload_decl.params();
  const auto& impl_params = impl_decl.params();

  // following PEP specification that the following should work:
  // @overload
  // def mouse_event(x1: int, y1: int) -> ClickEvent: ...
  // ...
  // def mouse_event(x1: int, y1: int, x2: Optional[int] = None, y2:
  // Optional[int] = None)
  TORCH_CHECK(
      overload_params.size() <= impl_params.size(),
      "Overload should not have more parameters than implementation function",
      overload_decl.range(),
      impl_decl.range());

  for (size_t i = 0; i < overload_params.size(); ++i) {
    auto overload_name = overload_params[i].ident().name();
    auto impl_name = impl_params[i].ident().name();
    if (overload_name != impl_name) {
      throw ErrorReport(overload_decl.range())
          << "Overload parameters must have the same names. "
          << "Found " << overload_name << " and " << impl_name
          << " on argument " << i;
    }
    adjusted_params.push_back(overload_params[i]);
  }
  for (size_t i = overload_params.size(); i < impl_params.size(); ++i) {
    if (!defaults.count(impl_params[i].ident().name())) {
      throw ErrorReport(impl_decl.range())
          << "Expected to find default parameter on argument"
          << impl_params[i].ident().name()
          << " because it is not defined on the overloaded declaration";
    }
    if (!impl_params[i].type().present()) {
      throw ErrorReport(impl_decl.range())
          << "Parameters not specified on the overloaded declaration must have a type annotation in the implementation function."
          << " Did not find type for param " << impl_params[i].ident().name();
    }
    adjusted_params.push_back(impl_params[i]);
  }
  return Decl::create(
      overload_decl.range(),
      List<Param>::create(overload_decl.range(), adjusted_params),
      overload_decl.return_type());
}

static StrongFunctionPtr script_compile_overloaded_function(
    const c10::QualifiedName& name,
    const Decl& overload_decl,
    const Def& implementation_def,
    const ResolutionCallback& rcb,
    const FunctionDefaults& implementation_defaults,
    const py::object& signature) {
  if (signature.is(py::none())) {
    throw ErrorReport(overload_decl.range())
        << "Must explicitly add type annotations to overloaded functions";
  }

  auto adjusted_decl = mergeDefaultsAndExtraParametersToOverloadDecl(
      overload_decl, implementation_def.decl(), implementation_defaults);
  auto new_def = implementation_def.withDecl(adjusted_decl);
  auto cu = get_python_cu();
  auto defined_functions = cu->define(
      QualifiedName(name.prefix()),
      /*properties=*/{},
      /*propResolvers=*/{},
      {new_def},
      {pythonResolver(rcb)},
      nullptr,
      true);
  TORCH_INTERNAL_ASSERT(defined_functions.size() == 1);
  auto& defined = defined_functions[0];
  FunctionDefaults updated_defaults = calcOverloadedFunctionDefaults(
      defined->getSchema(), implementation_defaults);
  defined->setSchema(getSchemaWithNameAndDefaults(
      new_def.range(),
      defined->getSchema(),
      new_def.name().name(),
      updated_defaults));
  StrongFunctionPtr ret(std::move(cu), defined);
  didFinishEmitFunction(ret);
  return ret;
}

static StrongFunctionPtr script_compile_function(
    const c10::QualifiedName& name,
    const Def& def,
    const FunctionDefaults& defaults,
    const ResolutionCallback& rcb) {
  auto cu = get_python_cu();
  auto defined_functions = cu->define(
      QualifiedName(name.prefix()),
      /*properties=*/{},
      /*propResolvers=*/{},
      {def},
      {pythonResolver(rcb)},
      nullptr,
      true);
  TORCH_INTERNAL_ASSERT(defined_functions.size() == 1);
  auto& defined = defined_functions[0];
  defined->setSchema(getSchemaWithNameAndDefaults(
      def.range(), defined->getSchema(), def.name().name(), defaults));
  StrongFunctionPtr ret(std::move(cu), defined);
  didFinishEmitFunction(ret);
  return ret;
}

struct VISIBILITY_HIDDEN ModuleSelf : public Self {
  ModuleSelf(std::shared_ptr<ConcreteModuleType> concreteType)
      : Self(), concreteType_(std::move(concreteType)) {}

  std::shared_ptr<SugaredValue> makeSugared(Value* v) const override {
    v->setType(getClassType());
    return std::make_shared<ModuleValue>(v, concreteType_);
  }

  ClassTypePtr getClassType() const override {
    return concreteType_->getJitType()->expect<ClassType>();
  }

 private:
  std::shared_ptr<ConcreteModuleType> concreteType_;
};

static TypePtr getTensorType(const at::Tensor& t, bool complete) {
  auto r = TensorType::create(t);
  if (!complete) {
    r = r->dimensionedOnly();
  }
  return r;
}

static TypePtr inferShapeAndTypeForInput(
    TypePtr input_type,
    Stack::const_iterator& s_iter,
    const Stack::const_iterator& s_iter_end,
    bool complete);

static TupleTypePtr getTupleTensorType(
    Stack::const_iterator& s_iter,
    const Stack::const_iterator& s_iter_end,
    const TypePtr& tupleType,
    bool complete) {
  TORCH_INTERNAL_ASSERT(tupleType->kind() == TupleType::Kind);
  std::vector<TypePtr> types;
  for (const auto& subType : tupleType->containedTypes()) {
    TORCH_INTERNAL_ASSERT(s_iter != s_iter_end);
    types.emplace_back(
        inferShapeAndTypeForInput(subType, s_iter, s_iter_end, complete));
  }
  return TupleType::create(types);
}

static TypePtr inferShapeAndTypeForInput(
    TypePtr input_type,
    Stack::const_iterator& s_iter,
    const Stack::const_iterator& s_iter_end,
    bool complete) {
  if (input_type->kind() == TupleType::Kind) {
    return getTupleTensorType(s_iter, s_iter_end, input_type, complete);
  } else if (input_type->kind() == TensorType::Kind) {
    auto type = getTensorType(s_iter->toTensor(), complete);
    s_iter++;
    return type;
  } else {
    // Primitive type, keep as is.
    s_iter++;
    return input_type;
  }
}

static void setInputTensorTypes(Graph& g, const Stack& stack, bool complete) {
  at::ArrayRef<Value*> input_values = g.inputs();
  auto s_iter = stack.begin();
  for (auto v : input_values) {
    AT_ASSERT(s_iter != stack.end());
    // Leave packed param types alone. This is needed for downstream passes
    // (like alias analysis) to work properly. This will be unpacked later
    // in unpackQuantizedWeights.
    if (auto named_type = v->type()->cast<c10::NamedType>()) {
      if (auto qualname = named_type->name()) {
        if (getCustomClass(qualname->qualifiedName())) {
          s_iter++;
          continue;
        }
      }
    }
    v->setType(
        inferShapeAndTypeForInput(v->type(), s_iter, stack.end(), complete));
  }
}

static std::shared_ptr<Graph> _propagate_shapes(
    Graph& graph,
    std::vector<at::Tensor> inputs,
    bool with_grad = false) {
  Stack stack(inputs.begin(), inputs.end());
  auto retval = graph.copy();
  setInputTensorTypes(*retval, stack, /*complete=*/false);
  PropagateInputShapes(retval);
  return retval;
}

static std::shared_ptr<Graph> _propagate_and_assign_input_shapes(
    Graph& graph,
    const std::vector<at::Tensor>& inputs,
    bool with_grad = false,
    bool propagate = true) {
  auto retval = graph.copy();
  setInputTensorTypes(*retval, fmap<IValue>(inputs), /*complete=*/true);
  if (propagate) {
    PropagateInputShapes(retval);
  }
  return retval;
}

void addFunctionToModule(Module& module, const StrongFunctionPtr& func) {
  // Make a graph with a fake self argument
  auto graph = func.function_->graph()->copy();
  auto v = graph->insertInput(0, "self");
  v->setType(module._ivalue()->type());
  const auto name = QualifiedName(*module.type()->name(), "forward");
  auto method =
      module._ivalue()->compilation_unit()->create_function(name, graph);
  module.type()->addMethod(method);
}

// this is used in our test suite to check that we correctly preserved type tags
bool ivalue_tags_match(const Module& lhs, const Module& rhs) {
  struct Work {
    IValue a;
    IValue b;
  };
  std::unordered_set<const void*> visited;
  std::vector<Work> work = {{lhs._ivalue(), rhs._ivalue()}};
  while (!work.empty()) {
    Work item = work.back();
    work.pop_back();
    if (item.a.isPtrType()) {
      // uncomment to debug type matching errors
      // std::cout << "MATCHING " << /*item.a <<*/ "(" << *item.a.type() << ") "
      //          << item.a.internalToPointer() << " " << /*item.b <<*/ " ("
      //          << *item.b.type() << ") " << item.b.internalToPointer() <<
      //          "\n";

      if (visited.count(item.a.internalToPointer())) {
        continue;
      }
      visited.emplace(item.a.internalToPointer());
    }
    if (!unshapedType(item.b.type())
             ->isSubtypeOf(unshapedType(item.b.type()))) {
      // Since named types are saved and loaded in the test suite, we cannot
      // expect them to be equal. We should still check their slots however.
      if (!item.a.type()->cast<c10::NamedType>()) {
        return false;
      }
    }
    // check tags for objects that contain subobjects
    if (item.a.isObject()) {
      auto ao = item.a.toObject();
      auto bo = item.b.toObject();
      for (size_t i = 0; i < ao->slots().size(); ++i) {
        work.emplace_back(Work{ao->slots().at(i), bo->slots().at(i)});
      }
    } else if (item.a.isTuple()) {
      auto at = item.a.toTuple();
      auto bt = item.b.toTuple();
      for (size_t i = 0; i < at->elements().size(); ++i) {
        work.emplace_back(Work{at->elements().at(i), bt->elements().at(i)});
      }
    } else if (item.a.isList()) {
      auto al = item.a.toList();
      auto bl = item.b.toList();
      for (size_t i = 0; i < al.size(); ++i) {
        work.emplace_back(Work{al.get(i), bl.get(i)});
      }
    } else if (item.a.isGenericDict()) {
      auto ad = item.a.toGenericDict();
      auto bd = item.b.toGenericDict();
      for (auto& item : ad) {
        // Dictionaory keys cannot contain List/Dicts that require tags
        // so we do not have to check them.
        // Furthermore without ordered dicts it is expensive to find the
        // equivalent key
        work.emplace_back(Work{item.value(), bd.at(item.key())});
      }
    } else if (item.a.isFuture()) {
      auto af = item.a.toFuture();
      auto bf = item.b.toFuture();
      af->wait();
      bf->wait();
      work.emplace_back(Work{af->value(), bf->value()});
    }
  }

  return true;
}

// helper used to implement ._parameters, ._buffers, ._modules dicts
// inside of script nn.Module
template <typename Policy>
struct slot_dict_impl {
  slot_dict_impl(ModulePtr module) : module_(std::move(module)) {}
  bool contains(const std::string& name) const {
    if (auto slot = module_->type()->findAttributeSlot(name)) {
      if (Policy::valid(module_->type(), *slot, module_->getSlot(*slot))) {
        return true;
      }
    }
    return false;
  }

  std::vector<std::pair<std::string, py::object>> items() const {
    std::vector<std::pair<std::string, py::object>> result;
    for (size_t i = 0, N = module_->type()->numAttributes(); i < N; ++i) {
      if (Policy::valid(module_->type(), i, module_->getSlot(i))) {
        result.emplace_back(
            module_->type()->getAttributeName(i),
            toPyObject(module_->getSlot(i)));
      }
    }
    return result;
  }

  void setattr(const std::string& name, py::object value) {
    const TypePtr& type = module_->type()->getAttribute(name);
    Module(module_).setattr(name, toIValue(std::move(value), type));
  }

  py::object getattr(const std::string& name) {
    return toPyObject(Module(module_).attr(name));
  }

  static void bind(const py::module& m, const char* name) {
    py::class_<slot_dict_impl<Policy>>(m, name)
        .def(py::init(
            [](Module& m) { return slot_dict_impl<Policy>(m._ivalue()); }))
        .def("contains", &slot_dict_impl<Policy>::contains)
        .def("items", &slot_dict_impl<Policy>::items)
        .def("setattr", &slot_dict_impl<Policy>::setattr)
        .def("getattr", &slot_dict_impl<Policy>::getattr);
  }

 private:
  ModulePtr module_;
};

template <typename T>
py::list debugMakeList(const T& list) {
  py::list result;
  for (const auto& elem : list) {
    result.append(py::cast(elem));
  }
  return result;
}
template <typename T>
py::list debugMakeNamedList(const T& list) {
  py::list result;
  for (auto elem : list) {
    result.append(py::cast(std::make_pair(elem.name, elem.value)));
  }
  return result;
}
template <typename T>
py::set debugMakeSet(const T& list) {
  py::set result;
  for (const auto& elem : list) {
    result.add(py::cast(elem));
  }
  return result;
}

static py::dict _jit_debug_module_iterators(Module& module) {
  py::dict result;
  result["children"] = debugMakeList(module.children());
  result["named_children"] = debugMakeNamedList(module.named_children());
  result["modules"] = debugMakeList(module.modules());
  result["named_modules"] = debugMakeNamedList(module.named_modules());

  result["parameters"] = debugMakeList(module.parameters(false));
  result["named_parameters"] =
      debugMakeNamedList(module.named_parameters(false));
  result["parameters_r"] = debugMakeList(module.parameters(true));
  result["named_parameters_r"] =
      debugMakeNamedList(module.named_parameters(true));

  result["buffers"] = debugMakeList(module.buffers(false));
  result["named_buffers"] = debugMakeNamedList(module.named_buffers(false));
  result["buffers_r"] = debugMakeList(module.buffers(true));
  result["named_buffers_r"] = debugMakeNamedList(module.named_buffers(true));

  result["named_attributes"] =
      debugMakeNamedList(module.named_attributes(false));
  result["named_attributes_r"] =
      debugMakeNamedList(module.named_attributes(true));
  return result;
}

static constexpr std::array<const char*, 47> magic_method_names = {
    "__lt__",      "__le__",      "__eq__",        "__ne__",
    "__ge__",      "__gt__",      "__not__",       "__abs__",
    "__add__",     "__and__",     "__floordiv__",  "__index__",
    "__inv__",     "__invert__",  "__lshift__",    "__mod__",
    "__mul__",     "__matmul__",  "__neg__",       "__or__",
    "__pos__",     "__pow__",     "__rshift__",    "__sub__",
    "__truediv__", "__xor__",     "__concat__",    "__contains__",
    "__delitem__", "__getitem__", "__setitem__",   "__iadd__",
    "__iand__",    "__iconcat__", "__ifloordiv__", "__ilshift__",
    "__imod__",    "__imul__",    "__imatmul__",   "__ior__",
    "__ipow__",    "__irshift__", "__isub__",      "__itruediv__",
    "__ixor__",    "__str__",     "__len__",
};

struct DeepCopyMemoTable {
  std::shared_ptr<IValue::HashAliasedIValueMap> map;
};

IValue pyIValueDeepcopy(const IValue& ivalue, const py::dict& memo) {
  if (!memo.contains(py::str("__torch_script_memo_table"))) {
    memo["__torch_script_memo_table"] =
        DeepCopyMemoTable{std::make_shared<IValue::HashAliasedIValueMap>()};
  }
  auto& ivalue_memo =
      *py::cast<DeepCopyMemoTable>(memo["__torch_script_memo_table"]).map;
  return ivalue.deepcopy(ivalue_memo);
}

ExtraFilesMap extra_files_from_python(const py::dict& pydict) {
  ExtraFilesMap r;
  for (const auto& it : pydict) {
    r[py::cast<std::string>(it.first)] = "";
  }
  return r;
}

void extra_files_to_python(const ExtraFilesMap& m, const py::dict& pydict) {
  // py::dict is pointer-like type so it gets modified despite const&
  for (const auto& it : m) {
    pydict[py::str(it.first)] = py::bytes(it.second);
  }
}

void pyCompilationUnitDefine(
    CompilationUnit& cu,
    const std::string& src,
    const ResolutionCallback* rcb,
    const uint32_t _frames_up) {
  if (rcb && *rcb) {
    cu.define(c10::nullopt, src, pythonResolver(*rcb), nullptr);
  } else {
    py::object py_default_rcb =
        py::module::import("torch._jit_internal")
            .attr("createResolutionCallbackFromFrame")(_frames_up);
    auto default_rcb = py_default_rcb.cast<ResolutionCallback>();
    cu.define(c10::nullopt, src, pythonResolver(default_rcb), nullptr);
  }
}

void initJitScriptBindings(PyObject* module) {
  auto m = py::handle(module).cast<py::module>();

  // NOLINTNEXTLINE(bugprone-unused-raii)
  py::class_<c10::Capsule>(m, "Capsule");

  auto object_class =
      py::class_<Object>(m, "ScriptObject")
          .def("_type", [](Module& m) { return m.type(); })
          .def(
              "_get_method",
              [](Object& self, const std::string& name) -> Method {
                return self.get_method(name);
              },
              py::keep_alive<0, 1>())
          .def(
              "setattr",
              [](Object& self, const std::string& name, py::object value) {
                if (self.type()->hasConstant(name)) {
                  TORCH_CHECK(
                      false,
                      "Can't set constant '",
                      name,
                      "' which has value:",
                      self.type()->getConstant(name));
                }
                TypePtr type = self.type()->getAttribute(name);
                auto ivalue = toIValue(std::move(value), type);
                self.setattr(name, ivalue);
              })
          .def(
              "getattr",
              [](Object& self, const std::string& name) {
                try {
                  return toPyObject(self.attr(name));
                } catch (const ObjectAttributeError& err) {
                  throw AttributeError("%s", err.what());
                }
              })
          .def(
              "__getattr__",
              [](Object& self, const std::string& name) -> py::object {
                try {
                  if (name == "__qualname__") {
                    return py::cast(self.type()->name()->name());
                  }
                  if (auto method = self.find_method(name)) {
                    return py::cast(*method);
                  }
                  if (self.has_property(name)) {
                    auto prop = self.get_property(name);
                    // wrap the Method into callable PyObject
                    auto getter_func = py::cast(prop.getter_func);
                    return getter_func();
                  }
                  return toPyObject(self.attr(name));
                } catch (const ObjectAttributeError& err) {
                  throw AttributeError("%s", err.what());
                }
              })
          .def(
              "__setattr__",
              [](Object& self, const std::string& name, py::object value) {
                try {
                  if (self.has_property(name)) {
                    auto prop = self.get_property(name);
                    if (!prop.setter_func.has_value()) {
                      TORCH_CHECK(false, "can't set attribute");
                    }
                    // wrap the Method into callable PyObject
                    auto setter_func = py::cast(prop.setter_func);
                    setter_func(value);
                    return;
                  }

                  if (self.type()->hasConstant(name)) {
                    TORCH_CHECK(
                        false,
                        "Can't set constant '",
                        name,
                        "' which has value:",
                        self.type()->getConstant(name));
                  }
                  TypePtr type = self.type()->getAttribute(name);
                  auto ivalue = toIValue(std::move(value), type);
                  self.setattr(name, ivalue);
                } catch (const ObjectAttributeError& err) {
                  throw AttributeError("%s", err.what());
                }
              })
          .def(
              "hasattr",
              [](Object& self, const std::string& name) {
                return self.hasattr(name);
              })
          .def(
              "_has_method",
              [](Object& self, const std::string& name) {
                return bool(self.find_method(name));
              })
          .def(
              "_method_names",
              [](Object& self) {
                return fmap(self.get_methods(), [](const Method& method) {
                  return method.name();
                });
              })
          .def("__copy__", &Object::copy)
          .def(
              "__hash__",
              [](const Object& self) {
                // Similar to Tensor's `__hash__`, which is `id()`.
                return std::hash<c10::ivalue::Object*>{}(self._ivalue().get());
              })
          .def(py::pickle(
              [](const Object& self)
                  -> std::tuple<py::object, std::string> { // __getstate__
                if (auto getstate_method = self.find_method("__getstate__")) {
                  auto object_state = toPyObject((*getstate_method)(Stack{}));
                  TORCH_INTERNAL_ASSERT(self.type()->name());
                  return std::make_tuple(
                      object_state, self.type()->name()->qualifiedName());
                }
                std::stringstream err;
                err << "Tried to serialize object ";
                if (auto qualname = self.type()->name()) {
                  err << qualname->qualifiedName() << " ";
                }
                err << "which does not have a __getstate__ method defined!";
                throw std::runtime_error(err.str());
              },
              [](const std::tuple<py::object, std::string>& state_tup)
                  -> Object {
                py::object state;
                std::string qualname;
                std::tie(state, qualname) = state_tup;
                auto class_type = getCustomClass(qualname);
                TORCH_CHECK(
                    class_type,
                    "Tried to deserialize class ",
                    qualname,
                    " which is not known to the runtime. "
                    "If this is a custom C++ class, make "
                    "sure the appropriate code is linked.");

                auto self = Object(c10::ivalue::Object::create(
                    c10::StrongTypePtr(
                        std::shared_ptr<torch::jit::CompilationUnit>(),
                        class_type),
                    1));
                if (auto setstate_method = self.find_method("__setstate__")) {
                  auto setstate_schema =
                      setstate_method->function().getSchema();
                  TORCH_INTERNAL_ASSERT(
                      setstate_schema.arguments().size() == 2,
                      "__setstate__ method for class ",
                      class_type->repr_str(),
                      " must have exactly 2 arguments!");
                  auto state_type = setstate_schema.arguments().at(1).type();
                  (*setstate_method)(Stack{toIValue(state, state_type)});
                  return self;
                }
                std::stringstream err;
                err << "Tried to deserialize object ";
                if (auto qualname = class_type->name()) {
                  err << qualname->qualifiedName() << " ";
                }
                err << "which does not have a __setstate__ method defined!";
                throw std::runtime_error(err.str());
              }));

  // Special case __str__ to make sure we can print Objects/Modules regardless
  // of if the user defined a __str__
  using MagicMethodImplType = std::function<py::object(
      const Object& self, py::args args, py::kwargs kwargs)>;
  std::unordered_map<std::string, MagicMethodImplType> special_magic_methods{
      {"__str__",
       [](const Object& self, py::args args, py::kwargs kwargs) -> py::object {
         auto method = self.find_method("__str__");
         if (!method) {
           return py::str("ScriptObject");
         }
         return invokeScriptMethodFromPython(
             *method,
             // NOLINTNEXTLINE(performance-move-const-arg)
             std::move(args),
             // NOLINTNEXTLINE(performance-move-const-arg)
             std::move(kwargs));
       }}};

  for (const char* mm_name : magic_method_names) {
    if (special_magic_methods.count(mm_name)) {
      object_class.def(mm_name, special_magic_methods[mm_name]);
    } else {
      object_class.def(
          mm_name,
          [mm_name](const Object& self, py::args args, py::kwargs kwargs) {
            auto method = self.find_method(mm_name);
            if (!method) {
              throw NotImplementedError();
            }
            return invokeScriptMethodFromPython(
                *method,
                // NOLINTNEXTLINE(performance-move-const-arg)
                std::move(args),
                // NOLINTNEXTLINE(performance-move-const-arg)
                std::move(kwargs));
          });
    }
  }

  // NOLINTNEXTLINE(bugprone-unused-raii)
  py::class_<DeepCopyMemoTable>(m, "DeepCopyMemoTable");

  object_class.def(
      "__deepcopy__", [](const Object& self, const py::dict& memo) {
        return Object(
            pyIValueDeepcopy(IValue(self._ivalue()), memo).toObject());
      });

  // torch.jit.ScriptModule is a subclass of this C++ object.
  // Methods here are prefixed with _ since they should not be
  // public.
  py::class_<Module, Object>(m, "ScriptModule")
      .def(py::init<std::string, std::shared_ptr<CompilationUnit>, bool>())
      .def(
          "save",
          [](Module& m,
             const std::string& filename,
             const ExtraFilesMap& _extra_files = ExtraFilesMap()) {
            m.save(filename, _extra_files);
          },
          py::arg("filename"),
          py::arg("_extra_files") = ExtraFilesMap())
      .def(
          "save_to_buffer",
          [](Module& m, const ExtraFilesMap& _extra_files = ExtraFilesMap()) {
            std::ostringstream buf;
            m.save(buf, _extra_files);
            return py::bytes(buf.str());
          },
          py::arg("_extra_files") = ExtraFilesMap())
      .def(
          "_save_for_mobile",
          [](Module& m,
             const std::string& filename,
             const ExtraFilesMap& _extra_files = ExtraFilesMap(),
             bool _save_mobile_debug_info = false) {
            m._save_for_mobile(filename, _extra_files, _save_mobile_debug_info);
          },
          py::arg("filename"),
          py::arg("_extra_files") = ExtraFilesMap(),
          py::arg("_save_mobile_debug_info") = false)
      .def(
          "_save_to_buffer_for_mobile",
          [](Module& m,
             const ExtraFilesMap& _extra_files = ExtraFilesMap(),
             bool _save_mobile_debug_info = false) {
            std::ostringstream buf;
            m._save_for_mobile(buf, _extra_files, _save_mobile_debug_info);
            return py::bytes(buf.str());
          },
          py::arg("_extra_files") = ExtraFilesMap(),
          py::arg("_save_mobile_debug_info") = false)
      .def("_set_optimized", &Module::set_optimized)
      .def(
          "dump",
          &Module::dump,
          py::arg("code") = true,
          py::arg("attrs") = true,
          py::arg("params") = true)
      .def(
          "dump_to_str",
          &Module::dump_to_str,
          py::arg("code") = true,
          py::arg("attrs") = true,
          py::arg("params") = true)
      .def(
          "_replicate_for_data_parallel",
          [](Module& module) {
            const ModulePtr& obj = module._ivalue();
            auto copy = c10::ivalue::Object::create(
                c10::StrongTypePtr(obj->compilation_unit(), obj->type()),
                obj->slots().size());
            for (size_t i = 0; i < obj->slots().size(); ++i) {
              copy->setSlot(i, obj->getSlot(i));
            }
            return Module(std::move(copy));
          })
      .def(
          "get_debug_state",
          [](Module& self) {
            if (auto m = self.find_method("forward")) {
              return m->get_executor().getDebugState();
            }
            throw std::runtime_error(
                "Attempted to call get_debug_state on a Module without a compiled forward()");
          })
      .def(
          "_define",
          [](Module& m,
             std::shared_ptr<ConcreteModuleType> concreteType,
             const std::string& script,
             const ResolutionCallback& rcb) {
            const auto self = ModuleSelf(std::move(concreteType));
            m._ivalue()->compilation_unit()->define(
                *m.type()->name(), script, pythonResolver(rcb), &self);
            didFinishEmitModule(m);
          })
      .def(
          "_register_attribute",
          [](Module& m,
             const std::string& name,
             const TypePtr& type,
             py::handle value) {
            m.register_attribute(name, type, toIValue(value, type));
          })
      .def(
          "_create_method_from_trace",
          [](Module& self,
             const std::string& name,
             const py::function& func,
             const py::tuple& input_tuple,
             const py::function& var_name_lookup_fn,
             bool strict,
             bool force_outplace,
             const std::vector<std::string>& argument_names) {
            // prereq: Module's buffers and parameters are unique
            // this was ensured in python before calling this function
            auto typed_inputs = toTraceableStack(input_tuple);

            std::shared_ptr<Graph> graph =
                std::get<0>(tracer::createGraphByTracing(
                    func,
                    typed_inputs,
                    var_name_lookup_fn,
                    strict,
                    force_outplace,
                    &self,
                    argument_names));
            const auto method_name = QualifiedName(*self.type()->name(), name);
            auto fn = self._ivalue()->compilation_unit()->create_function(
                method_name, graph);
            self.type()->addMethod(fn);
            didFinishEmitModule(self);
          },
          py::arg("name"),
          py::arg("func"),
          py::arg("input_tuple"),
          py::arg("var_name_lookup_fn"),
          py::arg("strict"),
          py::arg("force_outplace"),
          py::arg("argument_names") = std::vector<std::string>())
      .def(
          "_get_forward_hooks",
          [](const Module& m) {
            std::vector<StrongFunctionPtr> funcs;
            for (auto& hook : m.type()->getForwardHooks()) {
              funcs.emplace_back(
                  StrongFunctionPtr(m.type()->compilation_unit(), hook));
            }
            return funcs;
          })
      .def(
          "_get_forward_pre_hooks",
          [](const Module& m) {
            std::vector<StrongFunctionPtr> funcs;
            for (auto& pre_hook : m.type()->getForwardPreHooks()) {
              funcs.emplace_back(
                  StrongFunctionPtr(m.type()->compilation_unit(), pre_hook));
            }
            return funcs;
          })
      .def_property_readonly(
          "code",
          [](Module& self) {
            std::vector<at::IValue> constants;
            PrintDepsTable deps;
            PythonPrint pp(constants, deps);
            pp.printNamedType(self.type());
            return pp.str();
          })
      .def_property_readonly(
          "code_with_constants",
          [](Module& self) {
            std::vector<at::IValue> constants;
            PrintDepsTable deps;
            PythonPrint pp(constants, deps);
            pp.printNamedType(self.type());
            std::map<std::string, at::IValue> consts;
            int i = 0;
            for (auto const& constant : constants) {
              consts["c" + std::to_string(i)] = constant;
              i += 1;
            }
            return std::make_tuple(pp.str(), consts);
          })
      .def("apply", &Module::apply)
      .def("__copy__", &Module::copy)
      .def(
          "__hash__",
          [](const Module& self) {
            // Similar to Tensor's `__hash__`, which is `id()`.
            return std::hash<c10::ivalue::Object*>{}(self._ivalue().get());
          })
      .def(
          "__eq__",
          [](const Module& self, const py::object& other) {
            // TODO: call UDF if it exists
            if (!py::isinstance<Module>(other)) {
              return false;
            }
            return self._ivalue().get() ==
                py::cast<Module>(other)._ivalue().get();
          })
      .def(
          "__deepcopy__",
          [](const Module& self, const py::dict& memo) {
            return Module(
                pyIValueDeepcopy(IValue(self._ivalue()), memo).toObject());
          })
      .def("children", &Module::children)
      .def_property_readonly("qualified_name", [](const Module& self) {
        return self.type()->name()->qualifiedName();
      });

  py::class_<mobile::Module>(m, "LiteScriptModule")
      .def(py::init<
           c10::intrusive_ptr<c10::ivalue::Object>,
           std::shared_ptr<mobile::CompilationUnit>>())
      .def(
          "find_method",
          [](mobile::Module& m, const std::string& method_name) {
            auto method = m.find_method(method_name);
            return method != c10::nullopt;
          },
          py::arg("method_name"))
      .def(
          "run_method",
          [](mobile::Module& m,
             const std::string& method_name,
             const py::tuple& input_tuple) {
            Stack stack;
            for (auto& input : input_tuple) {
              stack.push_back(toTypeInferredIValue(input));
            }
            return m.get_method(method_name)(stack);
          },
          py::arg("method_name"),
          py::arg("input_tuple"))
      .def(
          "forward",
          [](mobile::Module& m, const py::tuple& input_tuple) {
            Stack stack;
            for (auto& input : input_tuple) {
              stack.push_back(toTypeInferredIValue(input));
            }
            return m.get_method("forward")(stack);
          },
          py::arg("input_tuple"));

  slot_dict_impl<detail::ParameterPolicy>::bind(m, "ParameterDict");
  slot_dict_impl<detail::BufferPolicy>::bind(m, "BufferDict");
  slot_dict_impl<detail::ModulePolicy>::bind(m, "ModuleDict");

  py::class_<ErrorReport, std::shared_ptr<ErrorReport>>(m, "ErrorReport")
      .def(py::init<SourceRange>())
      .def("what", &ErrorReport::what)
      .def_static("call_stack", ErrorReport::current_call_stack);

  py::class_<CompilationUnit, std::shared_ptr<CompilationUnit>>(
      m, "CompilationUnit")
      .def(
          py::init([](const std::string& lang, const uint32_t _frames_up) {
            auto cu = std::make_shared<CompilationUnit>();
            if (lang.size() > 0) {
              pyCompilationUnitDefine(*cu, lang, nullptr, _frames_up);
            }
            return cu;
          }),
          py::arg("lang") = "",
          py::arg("_frames_up") = 0)

      .def(
          "find_function",
          [](std::shared_ptr<CompilationUnit> self, const std::string& name) {
            auto fn = self->find_function(QualifiedName(name));
            if (fn) {
              return c10::optional<StrongFunctionPtr>(
                  StrongFunctionPtr(std::move(self), fn));
            } else {
              return c10::optional<StrongFunctionPtr>(c10::nullopt);
            }
          })
      .def(
          "__getattr__",
          [](std::shared_ptr<CompilationUnit> self, const std::string& name) {
            auto fn = self->find_function(QualifiedName(name));
            if (fn) {
              return StrongFunctionPtr(std::move(self), fn);
            } else {
              throw AttributeError(
                  "'CompilationUnit' has no attribute '%s'", name.c_str());
            }
          })
      .def(
          "get_functions",
          [](const std::shared_ptr<CompilationUnit>& self) {
            auto raw_functions = self->get_functions();
            std::vector<StrongFunctionPtr> functions;
            functions.reserve(raw_functions.size());
            for (auto fn : raw_functions) {
              if (fn) {
                functions.emplace_back(self, fn);
              }
            }
            return functions;
          })
      .def("set_optimized", &CompilationUnit::set_optimized)
      .def(
          "define",
          pyCompilationUnitDefine,
          py::arg("src"),
          py::arg("rcb") = nullptr,
          py::arg("_frames_up") = 0)
      .def(
          "create_function",
          [](std::shared_ptr<CompilationUnit>& self,
             const std::string& qualified_name,
             std::shared_ptr<Graph> graph,
             bool should_mangle) {
            Function* fn = self->create_function(
                qualified_name, std::move(graph), should_mangle);
            return StrongFunctionPtr(std::move(self), fn);
          },
          py::arg("qualified_name"),
          py::arg("graph"),
          py::arg("should_mangle") = false)
      .def(
          "get_interface",
          [](const std::shared_ptr<CompilationUnit>& self,
             const std::string& name) { return self->get_interface(name); });

  py::class_<StrongFunctionPtr>(m, "ScriptFunction", py::dynamic_attr())
      .def(
          "__call__",
          [](py::args args, py::kwargs kwargs) {
            HANDLE_TH_ERRORS
            // see: [pybind11 varargs]
            auto strongPtr = py::cast<StrongFunctionPtr>(args[0]);
            Function& callee = *strongPtr.function_;
            py::object result = invokeScriptFunctionFromPython(
                callee,
                // NOLINTNEXTLINE(performance-move-const-arg)
                tuple_slice(std::move(args), 1),
                // NOLINTNEXTLINE(performance-move-const-arg)
                std::move(kwargs));
            return result;
            END_HANDLE_TH_ERRORS_PYBIND
          })
      .def(
          "save",
          [](const StrongFunctionPtr& self,
             const std::string& filename,
             const ExtraFilesMap& _extra_files = ExtraFilesMap()) {
            Module module("__torch__.PlaceholderModule");
            // [issue 27343]
            // Modules have 'training' attributes by default, but due to
            // https://github.com/pytorch/pytorch/issues/27343, functions end
            // up having a training attribute when they are loaded. This adds
            // a fake 'training' attribute that shouldn't be used, but prevents
            // jitter on saving and loading. Once that issue is fixed this can
            // be deleted.
            module.register_attribute("training", BoolType::get(), true);
            addFunctionToModule(module, self);
            module.save(filename, _extra_files);
          },
          py::arg("filename"),
          py::arg("_extra_files") = ExtraFilesMap())
      .def(
          "save_to_buffer",
          [](const StrongFunctionPtr& self,
             const ExtraFilesMap& _extra_files = ExtraFilesMap()) {
            std::ostringstream buf;
            Module module("__torch__.PlaceholderModule");
            // see [issue 27343]
            module.register_attribute("training", BoolType::get(), true);
            addFunctionToModule(module, self);
            module.save(buf, _extra_files);
            return py::bytes(buf.str());
          },
          py::arg("_extra_files") = ExtraFilesMap())
      .def_property_readonly(
          "graph",
          [](const StrongFunctionPtr& self) { return self.function_->graph(); })
      .def_property_readonly(
          "inlined_graph",
          [](const StrongFunctionPtr& self) {
            auto g = self.function_->graph()->copy();
            Inline(*g);
            return g;
          })
      .def_property_readonly(
          "schema",
          [](const StrongFunctionPtr& self) {
            return self.function_->getSchema();
          })
      .def_property_readonly(
          "code",
          [](const StrongFunctionPtr& self) {
            std::vector<at::IValue> constants;
            PrintDepsTable deps;

            PythonPrint pp(constants, deps);
            pp.printFunction(*self.function_);
            return pp.str();
          })
      .def(
          "get_debug_state",
          [](const StrongFunctionPtr& self) {
            return self.function_->get_executor().getDebugState();
          })
      .def(
          "_debug_flush_compilation_cache",
          [](const StrongFunctionPtr& self) {
            return self.function_->get_executor().debugFlushCompilationCache();
          })
      .def_property_readonly(
          "name",
          [](const StrongFunctionPtr& self) { return self.function_->name(); })
      .def_property_readonly(
          "qualified_name",
          [](const StrongFunctionPtr& self) {
            return self.function_->qualname().qualifiedName();
          })
      .def_property_readonly("__doc__", [](const StrongFunctionPtr& self) {
        return self.function_->doc_string();
      });

  py::class_<Method>(m, "ScriptMethod", py::dynamic_attr())
      .def(
          "__call__",
          [](py::args args, py::kwargs kwargs) {
            // see: [pybind11 varargs]
            HANDLE_TH_ERRORS
            Method& method = py::cast<Method&>(args[0]);

            return invokeScriptMethodFromPython(
                method,
                // NOLINTNEXTLINE(performance-move-const-arg)
                tuple_slice(std::move(args), 1),
                // NOLINTNEXTLINE(performance-move-const-arg)
                std::move(kwargs));
            END_HANDLE_TH_ERRORS_PYBIND
          })
      .def_property_readonly("graph", &Method::graph)
      .def_property_readonly(
          "inlined_graph",
          [](const Method& self) {
            auto g = self.function().graph()->copy();
            Inline(*g);
            return g;
          })
      .def_property_readonly(
          "schema", [](Method& m) { return m.function().getSchema(); })
      .def_property_readonly("name", &Method::name)
      .def_property_readonly(
          "code",
          [](Method& self) {
            std::vector<at::IValue> constants;
            PrintDepsTable deps;
            PythonPrint pp(constants, deps);
            pp.printMethod(self.function());
            return pp.str();
          })
      .def(
          "_debug_flush_compilation_cache",
          [](Method& self) {
            return self.get_executor().debugFlushCompilationCache();
          })
      .def_property_readonly(
          "code_with_constants",
          [](Method& self) {
            std::vector<at::IValue> constants;
            PrintDepsTable deps;
            PythonPrint pp(constants, deps);
            pp.printMethod(self.function());
            std::map<std::string, at::IValue> consts;
            int i = 0;
            for (auto const& constant : constants) {
              consts["c" + std::to_string(i)] = constant;
              i += 1;
            }
            return std::make_tuple(pp.str(), consts);
          })
      .def_property_readonly("owner", &Method::owner);
  m.def(
      "_jit_script_compile",
      [](const std::string& qualname,
         const Def& def,
         const ResolutionCallback& rcb,
         const FunctionDefaults& defaults) {
        C10_LOG_API_USAGE_ONCE("torch.script.compile");
        const auto name = c10::QualifiedName(qualname);
        TORCH_INTERNAL_ASSERT(name.name() == def.name().name());
        return script_compile_function(name, def, defaults, rcb);
      });
  m.def(
      "_jit_script_compile_overload",
      [](const std::string& qualname,
         const Decl& overload_decl,
         const Def& implementation_def,
         const ResolutionCallback& rcb,
         const FunctionDefaults& implementation_defaults,
         const py::object& signature) {
        const auto name = c10::QualifiedName(qualname);
        return script_compile_overloaded_function(
            name,
            overload_decl,
            implementation_def,
            rcb,
            implementation_defaults,
            signature);
      });
  m.def(
      "_replace_overloaded_method_decl",
      [](const Decl& overload_decl,
         const Def& implementation_def,
         const std::string& new_name) {
        checkOverloadDecl(overload_decl, implementation_def.decl());
        return implementation_def.withDecl(overload_decl).withName(new_name);
      });
  m.def(
      "_create_function_from_trace",
      [](const std::string& qualname,
         const py::function& func,
         const py::tuple& input_tuple,
         const py::function& var_name_lookup_fn,
         bool strict,
         bool force_outplace,
         const std::vector<std::string>& argument_names) {
        auto typed_inputs = toTraceableStack(input_tuple);
        std::shared_ptr<Graph> graph = std::get<0>(tracer::createGraphByTracing(
            func,
            typed_inputs,
            var_name_lookup_fn,
            strict,
            force_outplace,
            /*self=*/nullptr,
            argument_names));

        auto cu = get_python_cu();
        auto name = c10::QualifiedName(qualname);
        auto result = cu->create_function(
            std::move(name), std::move(graph), /*shouldMangle=*/true);
        StrongFunctionPtr ret(std::move(cu), result);
        didFinishEmitFunction(ret);
        return ret;
      },
      py::arg("name"),
      py::arg("func"),
      py::arg("input_tuple"),
      py::arg("var_name_lookup_fn"),
      py::arg("strict"),
      py::arg("force_outplace"),
      py::arg("argument_names") = std::vector<std::string>());

  m.def(
      "_jit_script_class_compile",
      [](const std::string& qualifiedName,
         const ClassDef& classDef,
         const ClassMethodDefaults& defaults,
         const ResolutionCallback& rcb) {
        C10_LOG_API_USAGE_ONCE("torch.script.class");
        if (classDef.superclass().present()) {
          throw ErrorReport(classDef.range())
              << "Torchscript does not support class inheritance.";
        }
        auto cu = get_python_cu();
        auto classname = c10::QualifiedName(qualifiedName);
        if (cu->get_type(classname) != nullptr) {
          classname = cu->mangle(classname);
        }

        auto classType = ClassType::create(
            classname,
            cu,
            /* is_module = */ false,
            /* doc_string = */ "",
            getUnresolvedClassAttributes(classDef));
        cu->register_type(classType);
        std::vector<ResolverPtr> methodRcbs, propRcbs;
        std::vector<Def> methodDefs;
        std::vector<Property> props;

        for (const auto& def : classDef.body()) {
          if (def.kind() != TK_DEF) {
            throw ErrorReport(def.range())
                << "Currently class bodies can only contain method "
                   "definitions. File an issue on Github if you want "
                   "something else!";
          }
          methodDefs.emplace_back(Def(def));
          methodRcbs.push_back(
              pythonResolver(rcb, classDef.name().name(), classType));
        }

        // Gather definitions for property getters and setters as well as
        // corresponding resolution callbacks.
        if (classDef.properties().present()) {
          for (const auto& prop : classDef.properties().get()) {
            props.emplace_back(prop);
            propRcbs.push_back(
                pythonResolver(rcb, classDef.name().name(), classType));
          }
        }

        const auto self = SimpleSelf(classType);
        cu->define(classname, props, propRcbs, methodDefs, methodRcbs, &self);

        // Stitch in default arguments for methods. Properties don't need to be
        // considered since there is no way to invoke setters without passing in
        // a value.
        auto defs_it = methodDefs.begin();
        while (defs_it != methodDefs.end()) {
          auto def_name = (*defs_it).name().name();
          // If the method is not in the defaults map, assume there are
          // no default arguments for it.
          auto default_it = defaults.find(def_name);
          if (default_it == defaults.end()) {
            continue;
          }

          const auto method_name =
              QualifiedName(classname, (*defs_it).name().name());
          auto& method = cu->get_function(method_name);
          method.setSchema(getSchemaWithNameAndDefaults(
              defs_it->range(),
              method.getSchema(),
              at::nullopt,
              default_it->second));
          ++defs_it;
        }
        return classType;
      });
  m.def(
      "_jit_script_interface_compile",
      [](const std::string& qualifiedName,
         const ClassDef& classDef,
         const ResolutionCallback& rcb,
         bool is_module) {
        auto cu = get_python_cu();
        auto className = c10::QualifiedName(qualifiedName);
        if (cu->get_type(className) != nullptr) {
          className = cu->mangle(className);
        }

        get_python_cu()->define_interface(
            className, classDef, pythonResolver(rcb), is_module);
        return className.qualifiedName();
      });

  py::class_<torch::jit::ErrorReport::CallStack>(
      m, "CallStack", py::dynamic_attr())
      .def(py::init<const std::string&, const SourceRange&>());

  m.def("_parse_source_def", [](const std::string& src) {
    Parser p(std::make_shared<Source>(src));
    return Def(p.parseFunction(/*is_method=*/true));
  });
  m.def("parse_type_comment", [](const std::string& comment) {
    Parser p(std::make_shared<Source>(comment));
    return Decl(p.parseTypeComment());
  });

  m.def("merge_type_from_type_comment", &mergeTypesFromTypeComment);
  m.def(
      "import_ir_module",
      [](std::shared_ptr<CompilationUnit> cu,
         const std::string& filename,
         py::object map_location,
         const py::dict& extra_files) {
        c10::optional<at::Device> optional_device;
        if (!map_location.is(py::none())) {
          AT_ASSERT(THPDevice_Check(map_location.ptr()));
          optional_device =
              reinterpret_cast<THPDevice*>(map_location.ptr())->device;
        }
        ExtraFilesMap extra_files_map = extra_files_from_python(extra_files);
        auto ret = import_ir_module(
            std::move(cu), filename, optional_device, extra_files_map);
        extra_files_to_python(extra_files_map, extra_files);
        return ret;
      });
  m.def(
      "import_ir_module_from_buffer",
      [](std::shared_ptr<CompilationUnit> cu,
         const std::string& buffer,
         py::object map_location,
         const py::dict& extra_files) {
        std::istringstream in(buffer);
        c10::optional<at::Device> optional_device;
        if (!map_location.is(py::none())) {
          AT_ASSERT(THPDevice_Check(map_location.ptr()));
          optional_device =
              reinterpret_cast<THPDevice*>(map_location.ptr())->device;
        }
        ExtraFilesMap extra_files_map = extra_files_from_python(extra_files);
        auto ret = import_ir_module(
            std::move(cu), in, optional_device, extra_files_map);
        extra_files_to_python(extra_files_map, extra_files);
        return ret;
      });
  m.def(
      "_load_for_lite_interpreter",
      [](const std::string& filename, py::object map_location) {
        c10::optional<at::Device> optional_device;
        if (!map_location.is(py::none())) {
          AT_ASSERT(THPDevice_Check(map_location.ptr()));
          optional_device =
              reinterpret_cast<THPDevice*>(map_location.ptr())->device;
        }
        return _load_for_mobile(filename, optional_device);
      });
  m.def(
      "_load_for_lite_interpreter_from_buffer",
      [](const std::string& buffer, py::object map_location) {
        std::istringstream in(buffer);
        c10::optional<at::Device> optional_device;
        if (!map_location.is(py::none())) {
          AT_ASSERT(THPDevice_Check(map_location.ptr()));
          optional_device =
              reinterpret_cast<THPDevice*>(map_location.ptr())->device;
        }
        return _load_for_mobile(in, optional_device);
      });
<<<<<<< HEAD
=======
  m.def(
      "_backport_for_mobile",
      [](const std::string& filename_input,
         const std::string& filename_output,
         const int64_t version) {
        return _backport_for_mobile(filename_input, filename_output, version);
      });
  m.def(
      "_backport_for_mobile_from_buffer",
      [](const std::string& buffer_input,
         const std::string& filename_output,
         const int64_t version) {
        std::istringstream in(buffer_input);
        return _backport_for_mobile(in, filename_output, version);
      });
  m.def(
      "_backport_for_mobile_to_buffer",
      [](const std::string& filename_input, const int64_t version) {
        std::ostringstream buffer_output;
        bool success =
            _backport_for_mobile(filename_input, buffer_output, version);
        return success ? py::bytes(buffer_output.str()) : py::bytes("");
      });
  m.def(
      "_backport_for_mobile_from_buffer_to_buffer",
      [](const std::string& buffer_input, const int64_t version) {
        std::istringstream in(buffer_input);
        std::ostringstream buffer_output;
        bool success = _backport_for_mobile(in, buffer_output, version);
        return success ? py::bytes(buffer_output.str()) : py::bytes("");
      });
  m.def("_get_model_bytecode_version", [](const std::string& filename) {
    return _get_model_bytecode_version(filename);
  });
  m.def(
      "_get_model_bytecode_version_from_buffer", [](const std::string& buffer) {
        std::istringstream in(buffer);
        return _get_model_bytecode_version(in);
      });
>>>>>>> 078fadaa
  m.def("_export_operator_list", [](torch::jit::mobile::Module& sm) {
    return debugMakeSet(torch::jit::mobile::_export_operator_list(sm));
  });

  m.def("_jit_set_emit_hooks", setEmitHooks);
  m.def("_jit_get_emit_hooks", getEmitHooks);
  m.def("_jit_clear_class_registry", []() {
    get_python_cu()->_clear_python_cu();
  });
  m.def(
      "_debug_set_autodiff_subgraph_inlining",
      debugSetAutodiffSubgraphInlining);
  m.def("_debug_set_fusion_group_inlining", debugSetFusionGroupInlining);
  m.def("_debug_get_fusion_group_inlining", getFusionGroupInlining);
  m.def("_propagate_shapes", _propagate_shapes);
  m.def(
      "_propagate_and_assign_input_shapes", _propagate_and_assign_input_shapes);
  m.def(
      "_last_executed_optimized_graph",
      []() { return lastExecutedOptimizedGraph(); },
      "Retrieve the optimized graph that was run the last time the graph executor ran on this thread");
  m.def(
      "_create_function_from_graph",
      [](const std::string& qualname, std::shared_ptr<Graph> graph) {
        // TODO this should go in the global Python CU
        auto cu = std::make_shared<CompilationUnit>();
        c10::QualifiedName name(qualname);
        auto fn = cu->create_function(std::move(name), std::move(graph));
        return StrongFunctionPtr(std::move(cu), fn);
      });
  m.def("_ivalue_tags_match", ivalue_tags_match);
  m.def("_ivalue_debug_python_object", [](py::object py_obj) {
    // convert to IValue first, IValue will incref via py::object
    IValue pyobj_ivalue = toIValue(std::move(py_obj), PyObjectType::get());
    // convert back to PyObject by borrowing the reference, which also
    // incref, after the return of this function, IValue is out of scope
    // which decref, so the return value is original refcount + 1
    py::object ret = toPyObject(pyobj_ivalue);
    return ret;
  });
  m.def("_jit_debug_module_iterators", _jit_debug_module_iterators);

  py::class_<testing::FileCheck>(m, "FileCheck")
      .def(py::init<>())
      .def("check", &testing::FileCheck::check)
      .def("check_not", &testing::FileCheck::check_not)
      .def("check_same", &testing::FileCheck::check_same)
      .def("check_next", &testing::FileCheck::check_next)
      .def("check_count", &testing::FileCheck::check_count)
      .def("check_dag", &testing::FileCheck::check_dag)
      .def(
          "check_source_highlighted",
          &testing::FileCheck::check_source_highlighted)
      .def(
          "check_count",
          [](testing::FileCheck& f,
             const std::string& str,
             size_t count,
             bool exactly) { return f.check_count(str, count, exactly); },
          "Check Count",
          py::arg("str"),
          py::arg("count"),
          py::arg("exactly") = false)
      .def(
          "run",
          [](testing::FileCheck& f, const std::string& str) {
            return f.run(str);
          })
      .def(
          "run", [](testing::FileCheck& f, const Graph& g) { return f.run(g); })
      .def(
          "run",
          [](testing::FileCheck& f,
             const std::string& input,
             const std::string& output) { return f.run(input, output); },
          "Run",
          py::arg("checks_file"),
          py::arg("test_file"))
      .def(
          "run",
          [](testing::FileCheck& f, const std::string& input, const Graph& g) {
            return f.run(input, g);
          },
          "Run",
          py::arg("checks_file"),
          py::arg("graph"));

  m.def(
      "_logging_set_logger",
      [](logging::LoggerBase* logger) { return logging::setLogger(logger); },
      py::return_value_policy::reference);
  m.def("_set_graph_executor_optimize", [](bool optimize) {
    setGraphExecutorOptimize(optimize);
  });

  m.def("_get_graph_executor_optimize", &torch::jit::getGraphExecutorOptimize);

  m.def("_create_module_with_type", [](const ClassTypePtr& type) {
    return Module(get_python_cu(), type);
  });

  m.def("_export_opnames", [](Module& sm) {
    return debugMakeList(torch::jit::export_opnames(sm));
  });

  py::class_<
      ConcreteModuleTypeBuilder,
      std::shared_ptr<ConcreteModuleTypeBuilder>>(
      m, "ConcreteModuleTypeBuilder")
      .def(py::init<py::object>())
      .def(
          "add_constant",
          [](ConcreteModuleTypeBuilder& self,
             std::string name,
             py::object value) {
            self.addConstant(std::move(name), std::move(value));
          })
      .def("add_attribute", &ConcreteModuleTypeBuilder::addAttribute)
      .def(
          "add_function_attribute",
          &ConcreteModuleTypeBuilder::addFunctionAttribute)
      .def(
          "add_builtin_function",
          &ConcreteModuleTypeBuilder::addBuiltinFunction)
      .def("add_forward_hook", &ConcreteModuleTypeBuilder::addForwardHook)
      .def(
          "add_forward_pre_hook", &ConcreteModuleTypeBuilder::addForwardPreHook)
      .def("add_module", &ConcreteModuleTypeBuilder::addModule)
      .def("add_overload", &ConcreteModuleTypeBuilder::addOverload)
      .def("set_poisoned", &ConcreteModuleTypeBuilder::setPoisoned)
      .def(
          "add_failed_attribute",
          &ConcreteModuleTypeBuilder::addFailedAttribute)
      .def(
          "add_ignored_attribute",
          &ConcreteModuleTypeBuilder::addIgnoredAttribute)
      .def(
          "add_ignored_attributes",
          [](ConcreteModuleTypeBuilder& self,
             const std::vector<std::string>& names) {
            for (auto& name : names) {
              self.addIgnoredAttribute(name);
            }
          })
      .def(
          "set_module_dict",
          [](ConcreteModuleTypeBuilder& self) {
            self.setIterableModuleKind(IterableModuleKind::DICT);
          })
      .def("build", &ConcreteModuleTypeBuilder::build)
      .def(
          "equals",
          [](const ConcreteModuleTypeBuilder& self,
             const ConcreteModuleTypeBuilder& other) {
            return self.equals(other);
          })
      .def("set_module_list", [](ConcreteModuleTypeBuilder& self) {
        self.setIterableModuleKind(IterableModuleKind::LIST);
      });

  py::class_<ConcreteModuleType, std::shared_ptr<ConcreteModuleType>>(
      m, "ConcreteModuleType")
      .def_property_readonly("py_class", &ConcreteModuleType::getPyClass)
      .def_property_readonly("jit_type", &ConcreteModuleType::getJitType)
      .def_static("from_jit_type", &ConcreteModuleType::fromJitType)
      .def("get_constants", &ConcreteModuleType::getConstantsPy)
      .def("get_attributes", &ConcreteModuleType::getAttributesPy)
      .def("get_modules", &ConcreteModuleType::getModulesPy)
      .def("dump", &ConcreteModuleType::dump)
      .def("is_ignored_attribute", &ConcreteModuleType::isIgnoredAttribute)
      .def(
          "equals",
          [](const ConcreteModuleType& self, const ConcreteModuleType& other) {
            return self.equals(other);
          })
      .def(
          "equals",
          [](const ConcreteModuleType& self,
             const ConcreteModuleTypeBuilder& other) {
            return self.equals(other);
          })
      .def(
          "_create_methods_and_properties",
          [](std::shared_ptr<ConcreteModuleType> concreteType,
             const std::vector<Property>& properties,
             const std::vector<ResolutionCallback>& propertyRcbs,
             const std::vector<Def>& methodDefs,
             const std::vector<ResolutionCallback>& methodRcbs,
             const std::vector<FunctionDefaults>& defaults) {
            TORCH_INTERNAL_ASSERT(methodDefs.size() == methodRcbs.size());
            TORCH_INTERNAL_ASSERT(properties.size() == propertyRcbs.size());

            std::vector<ResolverPtr> methodResolvers, propertyResolvers;
            methodResolvers.reserve(methodRcbs.size());
            for (auto& callback : methodRcbs) {
              methodResolvers.push_back(pythonResolver(callback));
            }

            propertyResolvers.reserve(propertyRcbs.size());
            for (auto& callback : propertyRcbs) {
              propertyResolvers.push_back(pythonResolver(callback));
            }

            const auto& selfType =
                concreteType->getJitType()->expect<ClassType>();
            const auto& prefix = selfType->name().value();
            const auto self = ModuleSelf(std::move(concreteType));
            auto cu = selfType->compilation_unit();
            cu->define(
                prefix,
                properties,
                propertyResolvers,
                methodDefs,
                methodResolvers,
                &self);
            // Stitch in default arguments for each Def if provided
            auto defaults_it = defaults.begin();
            auto defs_it = methodDefs.begin();
            while (defs_it != methodDefs.end()) {
              const auto method_name =
                  QualifiedName(prefix, (*defs_it).name().name());
              auto& method = cu->get_function(method_name);
              method.setSchema(getSchemaWithNameAndDefaults(
                  defs_it->range(),
                  method.getSchema(),
                  at::nullopt,
                  *defaults_it));
              ++defs_it;
              ++defaults_it;
            }
          })
      .def(
          "_create_hooks",
          [](std::shared_ptr<ConcreteModuleType> concreteType,
             const std::vector<Def>& hookDefs,
             const std::vector<ResolutionCallback>& hookRcbs,
             const std::vector<Def>& preHookDefs,
             const std::vector<ResolutionCallback>& preHookRcbs) {
            TORCH_INTERNAL_ASSERT(hookDefs.size() == hookRcbs.size());
            TORCH_INTERNAL_ASSERT(preHookDefs.size() == preHookRcbs.size());

            std::vector<ResolverPtr> hookResolvers, preHookResolvers;

            hookResolvers.reserve(hookRcbs.size());
            for (auto& callback : hookRcbs) {
              hookResolvers.push_back(pythonResolver(callback));
            }

            preHookResolvers.reserve(preHookRcbs.size());
            for (auto& callback : preHookRcbs) {
              preHookResolvers.push_back(pythonResolver(callback));
            }

            const auto& selfType =
                concreteType->getJitType()->expect<ClassType>();
            const auto& prefix = selfType->name().value();
            const auto self = ModuleSelf(std::move(concreteType));
            auto cu = selfType->compilation_unit();
            cu->define_hooks(
                prefix,
                hookDefs,
                hookResolvers,
                preHookDefs,
                preHookResolvers,
                &self);
          });

  m.def(
      "_resolve_type",
      [](const std::string& name,
         const SourceRange& range,
         const ResolutionCallback& rcb) {
        return pythonResolver(rcb)->resolveType(name, range);
      });
  m.def(
      "_resolve_type_from_object",
      [](const py::object& obj,
         const SourceRange& range,
         const ResolutionCallback& rcb) {
        return pythonResolver(rcb)->resolveTypeFromObject(obj, range);
      });

  m.def(
      "_run_emit_module_hook", [](const Module& m) { didFinishEmitModule(m); });

  // NOLINTNEXTLINE(bugprone-unused-raii)
  py::class_<logging::LoggerBase, std::shared_ptr<logging::LoggerBase>>(
      m, "LoggerBase");
  py::enum_<logging::LockingLogger::AggregationType>(m, "AggregationType")
      .value("SUM", logging::LockingLogger::AggregationType::SUM)
      .value("AVG", logging::LockingLogger::AggregationType::AVG)
      .export_values();
  py::class_<
      logging::LockingLogger,
      logging::LoggerBase,
      std::shared_ptr<logging::LockingLogger>>(m, "LockingLogger")
      .def(py::init<>())
      .def("set_aggregation_type", &logging::LockingLogger::setAggregationType)
      .def("get_counter_val", &logging::LockingLogger::getCounterValue);
  py::class_<
      logging::NoopLogger,
      logging::LoggerBase,
      std::shared_ptr<logging::NoopLogger>>(m, "NoopLogger")
      .def(py::init<>());
  m.def(
      "_check_onnx_proto",
      [](const std::string& proto_string) { check_onnx_proto(proto_string); },
      py::arg("proto_string"));
  m.def("_jit_is_script_object", [](const py::object& obj) {
    return py::isinstance<Object>(obj);
  });
}
} // namespace jit
} // namespace torch<|MERGE_RESOLUTION|>--- conflicted
+++ resolved
@@ -1686,8 +1686,6 @@
         }
         return _load_for_mobile(in, optional_device);
       });
-<<<<<<< HEAD
-=======
   m.def(
       "_backport_for_mobile",
       [](const std::string& filename_input,
@@ -1727,7 +1725,6 @@
         std::istringstream in(buffer);
         return _get_model_bytecode_version(in);
       });
->>>>>>> 078fadaa
   m.def("_export_operator_list", [](torch::jit::mobile::Module& sm) {
     return debugMakeSet(torch::jit::mobile::_export_operator_list(sm));
   });
