--- conflicted
+++ resolved
@@ -4,7 +4,6 @@
 namespace torch {
 namespace jit {
 
-<<<<<<< HEAD
 enum class FusionBehavior { STATIC, DYNAMIC };
 
 using FusionStrategy = std::vector<std::pair<FusionBehavior, size_t>>;
@@ -16,10 +15,7 @@
 TORCH_API FusionStrategy setFusionStrategy(FusionStrategy& fusion_strategy);
 
 
-struct ProfilingGraphExecutorImpl : public GraphExecutorImplBase {
-=======
 struct TORCH_API ProfilingGraphExecutorImpl : public GraphExecutorImplBase {
->>>>>>> 7a69752c
   ProfilingGraphExecutorImpl(
       const std::shared_ptr<Graph>& graph,
       std::string function_name);
