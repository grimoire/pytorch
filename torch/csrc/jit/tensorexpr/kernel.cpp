#include <c10/util/variant.h>
#include <torch/csrc/jit/tensorexpr/kernel.h>

#include <ATen/ExpandUtils.h>
#include <ATen/Parallel.h>
#include <ATen/TensorGeometry.h>
#include <c10/util/irange.h>
#include <c10/util/string_utils.h>
#include <torch/csrc/jit/jit_log.h>
#include <torch/csrc/jit/passes/utils/subgraph_utils.h>
#include <torch/csrc/jit/tensorexpr/analysis.h>
#include <torch/csrc/jit/tensorexpr/graph_opt.h>
#include <torch/csrc/jit/tensorexpr/ir_printer.h>
#include <torch/csrc/jit/tensorexpr/ir_simplifier.h>
#include <torch/csrc/jit/tensorexpr/loopnest.h>
#include <torch/csrc/jit/tensorexpr/operators/operators.h>

using namespace torch::jit;
using namespace torch::jit::tensorexpr;

namespace {

static bool checkTypes(const ScalarType highType, const int typeConstraints) {
  if (typeConstraints == kAllTypes) {
    return true;
  }

  if (c10::isIntegralType(highType, false)) {
    return (typeConstraints & kIntegralTypes) != 0;
  } else if (c10::isFloatingType(highType)) {
    return (typeConstraints & kFloatingPointTypes) != 0;
  } else if (highType == ScalarType::Bool) {
    return (typeConstraints & kBoolType) != 0;
  }

  // assume JIT not supporting complex and qint yet
  TORCH_INTERNAL_ASSERT(
      (typeConstraints & (kQintTypes | kComplexTypes)) == 0,
      buildErrorMessage(
          "Qint and Complex types are not supported in the fuser."));
  return false;
}

} // namespace

namespace torch {
namespace jit {
namespace tensorexpr {

std::string buildErrorMessage(const std::string& s) {
  static const std::string generic_error_message =
      "This error occured in the fuser. You can turn off the fuser with "
      "torch.jit.enable_fusion(False).";
  if (s.empty()) {
    return generic_error_message;
  }
  if (s.back() == '.') {
    return s + " " + generic_error_message;
  }
  return s + ". " + generic_error_message;
}

ExprHandle promoteToDtype(ExprHandle e, ScalarType dt) {
  if (e.dtype().scalar_type() == dt) {
    return e;
  }

  switch (dt) {
// NOLINTNEXTLINE
#define TYPE_CASE(Type, Name) \
  case ScalarType::Name:      \
    e = cast<Type>(e);        \
    break;
    AT_FORALL_SCALAR_TYPES_AND3(Bool, Half, BFloat16, TYPE_CASE);
#undef TYPE_CASE
    default:
      throw unsupported_dtype();
  }
  return e;
}

static int te_cuda_pointwise_loop_levels = -1;
static int te_cuda_pointwise_block_count = -1;
static int te_cuda_pointwise_block_size = -1;
static bool fallback_allowed = false;
static bool te_generate_block_code = false;
static bool te_must_use_llvm_on_cpu = true;
static bool cat_wo_conditionals = true; // NOLINT
static bool opt_conditionals = false; // NOLINT

bool setFallbackAllowed(bool value) {
  bool old_value = fallback_allowed;
  fallback_allowed = value;
  return old_value;
}

bool fallbackAllowed() {
  static const char* enable_c_str = std::getenv("PYTORCH_TENSOREXPR_FALLBACK");
  if (!enable_c_str) {
    return fallback_allowed;
  }
  if (std::string(enable_c_str) == "0") {
    return false;
  }
  return true;
}

bool fallbackEnforced() {
  static const char* enable_c_str = std::getenv("PYTORCH_TENSOREXPR_FALLBACK");
  if (tensorexpr::getTEGenerateBlockCode()) {
    return false;
  }
  if (!enable_c_str) {
    return fallback_allowed;
  }
  if (std::string(enable_c_str) == "2") {
    return true;
  }
  return false;
}

bool dontUseLLVMFlag() {
  static const char* enable_c_str =
      std::getenv("PYTORCH_TENSOREXPR_DONT_USE_LLVM");
  if (!enable_c_str) {
    return false;
  }
  return std::string(enable_c_str) == "1";
}

int& getTECudaPointwiseLoopLevels() {
  return te_cuda_pointwise_loop_levels;
}

int& getTECudaPointwiseBlockCount() {
  return te_cuda_pointwise_block_count;
}

int& getTECudaPointwiseBlockSize() {
  return te_cuda_pointwise_block_size;
}

// TODO: Remove this global var
// Ideally Block code gen should be decided
// based on device type in tensor.
bool& getTEGenerateBlockCode() {
  return te_generate_block_code;
}

bool& getTEMustUseLLVMOnCPU() {
  return te_must_use_llvm_on_cpu;
}

bool& getCatWoConditionals() {
  return cat_wo_conditionals;
}

bool& getOptConditionals() {
  return opt_conditionals;
}

c10::optional<at::Device> pickDeviceType(
    const at::ArrayRef<torch::jit::Value*>& inputs) {
  c10::optional<at::Device> device = c10::nullopt;
  for (auto const& input : inputs) {
    auto tt = input->type()->cast<TensorType>();
    if (tt && tt->device()) {
      if (device && *device != *tt->device()) {
        return c10::nullopt;
      }
      device = *tt->device();
    }
  }
  return device;
}

c10::optional<at::Device> pickDeviceType(const std::shared_ptr<Graph>& graph) {
  c10::optional<at::Device> device = c10::nullopt;
  for (auto const& node : graph->nodes()) {
    for (auto const& input : node->inputs()) {
      if (auto tt = input->type()->cast<TensorType>()) {
        if (auto inputDevice = tt->device()) {
          TORCH_INTERNAL_ASSERT(
              !device || *device == *inputDevice,
              buildErrorMessage(
                  "Different devices specified for inputs to the fuser."));
          device = inputDevice;
        }
      }
    }
  }
  TORCH_INTERNAL_ASSERT(
      device,
      buildErrorMessage("Could not find device in fuser graph inputs."));
  return device;
}

// If v is a Tensor with concretely-known sizes and dtype, return them, else
// nullopt.
c10::optional<TensorInfo> getTensorInfoJit(torch::jit::Value* v) {
  auto const& it = v->type()->cast<TensorType>();

  c10::ScalarType dtype = c10::ScalarType::Float;

  if (!it) {
    return c10::nullopt;
  }
  if (!it->isComplete()) {
    return c10::nullopt;
  }
  if (it->scalarType()) {
    // TODO: ideally we should be strict here and return nullopt if the dtype is
    // absent in the JIT IR. We're assuming a default Float dtype for now, until
    // dtype propagation is implemented.
    dtype = *it->scalarType();
  }
  auto concrete_sizes = it->sizes().concrete_sizes();
  if (!concrete_sizes) {
    return c10::nullopt;
  }
  return TensorInfo{*concrete_sizes, dtype};
}
c10::optional<TensorInfo> getTensorInfo(BufHandle b) {
  std::vector<int64_t> dims;
  for (auto dim : b.dims()) {
    auto val = intValue(dim.node());
    if (!val) {
      return c10::nullopt;
    }
    dims.push_back(*val);
  }
  return TensorInfo{dims, static_cast<at::ScalarType>(b.dtype().scalar_type())};
}

std::vector<int64_t> _pair_int(ArgValue v) {
  if (auto t = c10::get_if<IntList>(&v)) {
    return {(*t)[0], (*t)[1]};
  }
  auto i = c10::get<int64_t>(v);
  return {i, i};
}
std::vector<int64_t> _pair_int(IValue v) {
  if (v.isIntList()) {
    return v.toIntVector();
  } else {
    return {v.toInt(), v.toInt()};
  }
}

bool conv2dIsSupported(
    const TensorInfo& input,
    const TensorInfo& weight,
    const TensorInfo& bias,
    const std::vector<int64_t>& stride,
    const std::vector<int64_t>& pad,
    const std::vector<int64_t>& dilation,
    int64_t groups) {
  if (input.dtype != c10::ScalarType::Float ||
      weight.dtype != c10::ScalarType::Float ||
      bias.dtype != c10::ScalarType::Float) {
    GRAPH_DEBUG("conv2dIsSupported: only float32 allowed");
    return false;
  }
  if (input.dims.size() != 4 || weight.dims.size() != 4 ||
      bias.dims.size() != 1) {
    GRAPH_DEBUG("conv2dIsSupported: inputs are the wrong size");
    return false;
  }
  auto Cin = input.dims[1];
  auto Cout = weight.dims[0];
  auto CperG = weight.dims[1];
  if (Cin != Cout || Cin != groups || CperG != 1) {
    GRAPH_DEBUG("conv2dIsSupported: not depthwise");
    return false;
  }
  auto KH = weight.dims[2];
  auto KW = weight.dims[3];
  if (KH != 3 || KW != 3) {
    GRAPH_DEBUG("conv2dIsSupported: not 3x3");
    return false;
  }
  if (stride.size() != 2 || stride[0] != stride[1]) {
    GRAPH_DEBUG("conv2dIsSupported: unsupported stride");
    return false;
  }
  if (pad.size() != 2 || pad[0] != pad[1]) {
    GRAPH_DEBUG("conv2dIsSupported: unsupported pad");
    return false;
  }
  if (dilation.size() != 2 || dilation[0] != 1 || dilation[1] != 1) {
    GRAPH_DEBUG("conv2dIsSupported: unsupported dilation");
    return false;
  }
  return true;
}

static bool isContiguous(const torch::jit::Value* v) {
  auto const& tt = v->type()->cast<TensorType>();
  if (!tt) {
    return false;
  }
  if (!tt->isComplete()) {
    return false;
  }
  auto const& sizes = tt->sizes().concrete_sizes();
  auto const& strides = tt->strides().concrete_sizes();
  if (!sizes || !strides) {
    return false;
  }
  return *strides == TensorType::contiguousStridesOf(*sizes);
}

// The fuser only supports conv2d with very specific properties:
// - Static shapes: 4-d input and filter, 1-d bias.
// - Constant strides/padding/dilation/groups
// - Equal padding and strides, dilation == 1.
// - Depthwise (groups == in_channels == out_channels)
// - 3x3 kernel
bool conv2dIsSupportedJit(const torch::jit::Node* node) {
  auto const& input = getTensorInfoJit(node->input(0));
  auto const& weight = getTensorInfoJit(node->input(1));
  auto const& bias = getTensorInfoJit(node->input(2));
  auto const& stride = toIValue(node->input(3));
  auto const& pad = toIValue(node->input(4));
  auto const& dilation = toIValue(node->input(5));
  auto const& groups = toIValue(node->input(6));

  // Everything should be statically known.
  if (!input || !weight || !bias || !stride || !pad || !dilation || !groups) {
    GRAPH_DEBUG("some params aren't static");
    return false;
  }

  // All inputs should be contiguous so no transposition is required.
  if (!isContiguous(node->input(0)) || !isContiguous(node->input(1)) ||
      !isContiguous(node->input(2))) {
    GRAPH_DEBUG("conv2dIsSupported: some inputs are not contiguous");
    return false;
  }

  return conv2dIsSupported(
      *input,
      *weight,
      *bias,
      _pair_int(*stride),
      _pair_int(*pad),
      _pair_int(*dilation),
      groups->toInt());
}

// The fuser currently only supports matmul of 2D x 2D matrices
bool matmulIsSupported(const torch::jit::Node* node) {
  auto const& input0 = getTensorInfoJit(node->input(0));
  auto const& input1 = getTensorInfoJit(node->input(1));

  // Everything should be statically known.
  if (!input0 || !input1) {
    GRAPH_DEBUG("matmulIsSupported: Input shapes aren't static");
    return false;
  }

  // Proper ndim for tensor inputs.
  if (input0->dims.size() != 2 || input1->dims.size() != 2) {
    GRAPH_DEBUG("matmulIsSupported: Unsupported input sizes");
    return false;
  }

  // Inputs should be contiguous, or the TE will needlessly transpose them.
  if (!isContiguous(node->input(0)) || !isContiguous(node->input(1))) {
    GRAPH_DEBUG("matmulIsSupported: Input shapes are not contiguous");
    return false;
  }

  return true;
}

<<<<<<< HEAD
void annotateInputShapes(
    const std::shared_ptr<Graph>& graph,
    const std::vector<c10::optional<at::Tensor>>& example_inputs) {
  // TORCH_INTERNAL_ASSERT(
  //    graph->inputs().size() == example_inputs.size(),
  //    buildErrorMessage("Given inputs do not match the fuser graph inputs."));
  for (size_t idx = 0; idx < example_inputs.size(); idx++) {
    if (auto t = example_inputs[idx]) {
      auto concrete_tensor_type = tensorTypeInCurrentExecutionContext(*t);
      graph->inputs().at(idx)->setType(concrete_tensor_type);
    }
  }
}

std::shared_ptr<Graph> removeUnusedSelfArgument(
    const std::shared_ptr<Graph>& graph) {
  if (graph->inputs().size() == 0) {
    return graph;
  }
  jit::Value* self_argument = graph->inputs().at(0);
  if (self_argument->uses().size() != 0 ||
      !self_argument->type()->is_module()) {
    return graph;
  }
  std::shared_ptr<Graph> res = graph->copy();
  res->eraseInput(0);
  return res;
}

=======
>>>>>>> 393cd49f
std::vector<ExprHandle> valueShape(const ArgValue& v) {
  if (auto b = c10::get_if<tensorexpr::BufHandle>(&v)) {
    return b->dims();
  }
  return {};
}

ExprHandle tensorOrConstant(
    const ArgValue& v,
    const std::vector<ExprHandle>& axes) {
  if (auto b = c10::get_if<BufHandle>(&v)) {
    return broadcast(*b, axes);
  }
  return constant(v);
}

int64_t normalizeAndCheckIndex(int64_t idx, int64_t list_size) {
  if (idx < 0) {
    // Handle negative indexing
    idx = list_size + idx;
  }

  if (idx < 0 || idx >= list_size) {
    AT_ERROR("Invalid index ", idx, " for list_size", list_size);
  }
  return idx;
}

ExprHandle broadcast(BufHandle b, const std::vector<ExprHandle>& axes) {
  return b.load(computeIndicesToBroadcast(axes, b.dims()));
}

ExprHandle constant(const ArgValue& v) {
  if (auto s = c10::get_if<tensorexpr::VarHandle>(&v)) {
    return *s;
  } else if (auto d = c10::get_if<double>(&v)) {
    return DoubleImm::make(*d);
  } else if (auto i = c10::get_if<int64_t>(&v)) {
    return LongImm::make(*i);
  } else if (auto b = c10::get_if<bool>(&v)) {
    return BoolImm::make(*b);
  } else if (c10::get_if<ArgNone>(&v)) {
    // This is just a placeholder so we don't throw.  None-handling
    // is operator-specific and should be handled properly in
    // the operator-specific lowering code.
    return IntImm::make(0);
  } else {
    throw unsupported_dtype("Trying to convert unsupported dtype to constant");
  }
}

std::vector<ExprHandle> computeIndicesToBroadcast(
    const std::vector<ExprHandle>& outputAxes,
    const std::vector<ExprHandle>& inputSizes) {
  if (outputAxes.size() < inputSizes.size()) {
    throw malformed_input("Cannot broadcast to a lower rank tensor");
  }
  std::vector<ExprHandle> bcast;
  auto axisIt = outputAxes.rbegin();
  auto sizeIt = inputSizes.rbegin();
  while (sizeIt != inputSizes.rend()) {
    auto const& size = intValue(*sizeIt);
    if (size && *size == 1) {
      bcast.emplace_back(LongImm::make(0));
    } else {
      bcast.emplace_back(*axisIt);
    }
    ++axisIt;
    ++sizeIt;
  }
  std::reverse(bcast.begin(), bcast.end());
  return bcast;
}

bool isScalar(ExprHandle e) {
  auto n = e.node();
  return n->isConstant() || to<Var>(n);
}

void promoteInputs(std::vector<ExprHandle>& inputs, const int typeConstraints) {
  if (inputs.empty()) {
    return;
  }

  // Find the highest type among the inputs.
  ScalarType highType = inputs[0].dtype().scalar_type();
  for (auto input : inputs) {
    auto inputType = input.dtype().scalar_type();
    if (isScalar(input)) {
      if (isIntegralType(highType, false) && isFloatingType(inputType)) {
        highType = c10::get_default_dtype_as_scalartype();
      } else if (highType == c10::kBool) {
        highType = inputType;
      }
    } else {
      highType = promoteTypes(highType, inputType);
    }
  }

  if (!checkTypes(highType, typeConstraints)) {
    throw unsupported_dtype();
  }

  for (ExprHandle& e : inputs) {
    e = promoteToDtype(e, highType);
  }
}

ExprHandle promoteIntegerToDefaultType(const ExprHandle& e) {
  auto scalarType = static_cast<c10::ScalarType>(e.dtype().scalar_type());
  if (!c10::isIntegralType(scalarType, /*includeBool*/ true)) {
    return e;
  }

  auto defaultType = c10::typeMetaToScalarType(c10::get_default_dtype());

  // We intend to promote Integers to floating-point types
  TORCH_INTERNAL_ASSERT(
      !c10::isIntegralType(defaultType, /*includeBool*/ true));

  return Cast::make(
      Dtype(
          static_cast<tensorexpr::ScalarType>(defaultType), e.dtype().lanes()),
      e);
}

ExprHandle demoteOutput(
    const ExprHandle& e,
    const c10::optional<ScalarType> type) {
  if (!type.has_value()) {
    return e;
  }
  if (*type == e.dtype().scalar_type()) {
    return e;
  }

  switch (*type) {
// NOLINTNEXTLINE
#define TYPE_CASE(Type, Name) \
  case ScalarType::Name:      \
    return cast<Type>(e);
    AT_FORALL_SCALAR_TYPES_AND2(Half, BFloat16, TYPE_CASE);
#undef TYPE_CASE
    case ScalarType::Bool:
      return cast<bool>(e);
    default:
      throw unsupported_dtype();
  }

  return e;
}

} // namespace tensorexpr
} // namespace jit
} // namespace torch

static at::ScalarType tensorType(BufPtr b) {
  return static_cast<at::ScalarType>(b->dtype().scalar_type());
}

std::vector<int64_t> bufferSizes(BufPtr b) {
  std::vector<int64_t> sizes;
  for (size_t i = 0; i < b->ndim(); i++) {
    auto dim = intValue(b->dim(i));
    TORCH_INTERNAL_ASSERT(dim, buildErrorMessage("Non-constant buf dims"));
    sizes.push_back(*dim);
  }
  return sizes;
}

ExprHandle TensorExprKernel::chunk(
    BufPtr b,
    size_t chunkIdx,
    int64_t dim,
    int64_t chunks,
    const std::vector<ExprHandle>& axes) {
  auto norm_dim = normalizeAndCheckIndex(dim, axes.size());
  auto sizes = bufferSizes(b);
  size_t step = sizes[norm_dim] / chunks;

  std::vector<ExprHandle> indices;
  for (size_t i = 0; i < axes.size(); ++i) {
    if (i == norm_dim) {
      indices.push_back(
          axes[i] + ExprHandle(immLike(axes[i], chunkIdx * step)));
    } else {
      indices.push_back(axes[i]);
    }
  }

  return BufHandle(b).load(indices);
}

ExprHandle TensorExprKernel::constant(const torch::jit::Value* v) {
  if (v->node()->kind() == prim::Constant) {
    auto val = toIValue(v).value();
    if (val.isDouble()) {
      return DoubleImm::make(val.toDouble());
    } else if (val.isInt()) {
      return LongImm::make(val.toInt());
    } else if (val.isBool()) {
      return BoolImm::make(val.toBool());
    } else if (val.isNone()) {
      // This is just a placeholder so we don't throw.  None-handling
      // is operator-specific and should be handled properly in
      // the operator-specific lowering code.
      return IntImm::make(0);
    } else {
      throw unsupported_dtype();
    }
  }

  if (!scalars_.count(v)) {
    throw malformed_input("no scalar in Constant");
  }

  return scalars_.at(v);
}

ExprHandle TensorExprKernel::tensorOrConstant(
    const torch::jit::Value* v,
    const std::vector<ExprHandle>& axes) {
  auto ti = bufs_.find(v);
  if (ti != bufs_.end()) {
    return broadcast(BufHandle(ti->second), axes);
  }
  return constant(v);
}

// Convert boolean to integer, if needed.
ExprHandle boolToInteger(const ExprHandle& x) {
  return x.dtype().scalar_type() == ScalarType::Bool ? cast<int>(x) : x;
}

ArgValue TensorExprKernel::toArg(const torch::jit::Value* v) const {
  auto ti = bufs_.find(v);
  if (ti != bufs_.end()) {
    return BufHandle(ti->second);
  }
  if (v->node()->kind() == prim::ListConstruct) {
    std::vector<ArgValue> vec;
    for (auto el : v->node()->inputs()) {
      vec.push_back(toArg(el));
    }
    if (vec.size() == 0) {
      return BufList(); // Return arbitrarily typed vector
    } else if (c10::get_if<BufHandle>(&vec[0])) {
      return convertVecArgValue<BufHandle>(vec);
    } else if (c10::get_if<int64_t>(&vec[0])) {
      return convertVecArgValue<int64_t>(vec);
    }
    throw unsupported_dtype();
  }
  if (v->node()->kind() == prim::Constant) {
    auto val = toIValue(v).value();
    if (val.isDouble()) {
      return val.toDouble();
    } else if (val.isInt()) {
      return val.toInt();
    } else if (val.isBool()) {
      return val.toBool();
    } else if (val.isNone()) {
      // This is just a placeholder so we don't throw.  None-handling
      // is operator-specific and should be handled properly in
      // the operator-specific lowering code.
      return ArgNone();
    } else if (val.isIntList()) {
      return val.toIntVector();
    } else {
      throw unsupported_dtype(val.type()->str());
    }
  }

  if (!scalars_.count(v)) {
    throw malformed_input("no scalar in Constant");
  }
  return scalars_.at(v);
}

std::vector<ExprHandle> TensorExprKernel::sizesFromVaryingShape(
    const c10::VaryingShape<int64_t>& shape) {
  std::vector<ExprHandle> dims;
  for (const auto i : c10::irange(*shape.size())) {
    dims.push_back(*shape[i]);
  }
  return dims;
}

std::vector<ExprHandle> TensorExprKernel::sizesForValue(
    const torch::jit::Value* v) {
  if (known_sizes_.count(v)) {
    return known_sizes_.at(v);
  }

  // If the shape is present in the type info, just extract it from here. No
  // need to infer it.
  if (v->type()->kind() == TypeKind::TensorType) {
    auto tt = v->type()->cast<TensorType>();
    if (tt->sizes().concrete_sizes()) {
      return sizesFromVaryingShape(tt->sizes());
    }
  }

  if (v->type()->isSubtypeOf(FloatType::get()) ||
      v->type()->isSubtypeOf(IntType::get())) {
    return {int64_t{1}};
  }
  if (v->type()->isSubtypeOf(NoneType::get())) {
    return {};
  }

  known_sizes_[v] = inferSizesForValue(v);
  return known_sizes_.at(v);
}

std::vector<ExprHandle> TensorExprKernel::inferSizesForValue(
    const torch::jit::Value* v) {
  switch (v->node()->kind()) {
    case aten::_cast_Float:
    case aten::to:
    case aten::sigmoid:
    case aten::reciprocal:
    case aten::neg:
    case aten::relu:
    case aten::relu6:
    case aten::gelu:
    case aten::batch_norm:
    case aten::isnan:
    case aten::log:
    case aten::log10:
    case aten::log1p:
    case aten::log2:
    case aten::exp:
    case aten::expm1:
    case aten::erf:
    case aten::erfc:
    case aten::cos:
    case aten::sin:
    case aten::tan:
    case aten::rand_like:
    case aten::acos:
    case aten::asin:
    case aten::cosh:
    case aten::sinh:
    case aten::atan:
    case aten::tanh:
    case aten::hardtanh:
    case aten::hardsigmoid:
    case aten::hardswish:
    case aten::softplus:
    case aten::sqrt:
    case aten::rsqrt:
    case aten::abs:
    case aten::ceil:
    case aten::floor:
    case aten::round:
    case aten::trunc:
    case aten::frac:
    case aten::lgamma:
    case aten::type_as:
    case aten::masked_fill:
    case aten::sign:
      return sizesForValue(v->node()->input(0));

    case aten::sub:
    case aten::add:
    case aten::mul:
    case aten::div:
    case aten::__and__:
    case aten::__or__:
    case aten::__xor__:
    case aten::__lshift__:
    case aten::__rshift__:
    case aten::eq:
    case aten::ne:
    case aten::ge:
    case aten::gt:
    case aten::le:
    case aten::lt:
    case aten::min:
    case aten::max:
    case aten::pow:
    case aten::fmod:
    case aten::remainder:
    case aten::atan2: {
      std::vector<std::vector<ExprHandle>> shapes;
      for (const auto idx : c10::irange(2)) {
        torch::jit::Value* inp = v->node()->input(idx);
        shapes.push_back(sizesForValue(inp));
      }
      return broadcastShapesMut(shapes);
    }
    case aten::lerp:
    case aten::clamp:
    case aten::threshold:
    case aten::where: {
      std::vector<std::vector<ExprHandle>> shapes;
      for (const auto idx : c10::irange(3)) {
        torch::jit::Value* inp = v->node()->input(idx);
        shapes.push_back(sizesForValue(inp));
      }
      return broadcastShapesMut(shapes);
    }

    case aten::addcmul: {
      std::vector<std::vector<ExprHandle>> shapes;
      for (const auto idx : c10::irange(4)) {
        torch::jit::Value* inp = v->node()->input(idx);
        shapes.push_back(sizesForValue(inp));
      }
      return broadcastShapesMut(shapes);
    }
    case prim::ConstantChunk: {
      auto shape = sizesForValue(v->node()->input());
      int dim = v->node()->i(attr::dim);
      int chunks = v->node()->i(attr::chunks);
      shape[dim] = IRSimplifier::simplify(shape[dim] / chunks);
      return shape;
    }

    case aten::unsqueeze: {
      auto const& n = v->node();
      auto shape = sizesForValue(n->input(0));

      int64_t dim = toIValue(n->input(1))->toInt();
      // From the documentation
      // (https://pytorch.org/docs/master/generated/torch.unsqueeze.html):
      //
      // A dim value within the range [-input.dim() - 1, input.dim() + 1) can be
      // used. Negative dim will correspond to unsqueeze() applied at dim = dim
      // + input.dim() + 1.
      if (dim < 0) {
        dim = dim + shape.size() + 1;
      }
      // NOLINTNEXTLINE(clang-diagnostic-sign-compare)
      if (dim < 0 || dim > shape.size()) {
        throw std::runtime_error("Invalid 'dim' input in aten::unsqueeze");
      }

      shape.insert(shape.begin() + dim, ExprHandle(1));
      return shape;
    }

    case aten::cat: {
      // In JIT IR, aten::cat usually appears with the following nodes around
      // it:
      //   %dim : int = prim::Constant[value=0]()
      //   %inputs : Tensor[] = prim::ListConstruct(%a, %b, ...)
      //   %cat_output : Tensor = aten::cat(%inputs, %dim)
      // Shapes of the input tensors could only differ at the dimension %dim.
      // The sizes of the output tensor on that dimension is a sum of the
      // corresponding sizes of the input tensors, the other dimension have the
      // same sizes.
      // Negative dim will correspond to dim = dim + input.dim().
      auto const& n = v->node();
      auto inputs = n->input(0)->node()->inputs();
      if (inputs.size() == 0) {
        throw std::runtime_error("Empty input list is passed to aten::cat");
      }

      TORCH_INTERNAL_ASSERT(
          n->input(1)->node()->kind() == prim::Constant,
          buildErrorMessage(
              "aten::cat op's dim input is not constant in fuser."));
      int64_t dim = n->input(1)->node()->i(attr::value);
      auto shape = sizesForValue(inputs[0]);
      auto norm_dim = normalizeAndCheckIndex(dim, shape.size());
      ExprHandle concat_dim_size = 0;
      for (auto input : inputs) {
        concat_dim_size = concat_dim_size + sizesForValue(input)[norm_dim];
      }
      concat_dim_size = IRSimplifier::simplify(concat_dim_size);
      shape[norm_dim] = concat_dim_size;
      return shape;
    }

    case aten::softmax:
    case aten::log_softmax:
      // Output of softmax / log_softmax has the same shape as input 0.
      return sizesForValue(v->node()->input(0));

    case aten::slice:
      throw std::runtime_error(
          "Shape info is not implemented for this kind of node");

    default: {
      GRAPH_DEBUG("Can't infer sizes for the node: ", *v->node());
      GRAPH_DEBUG("Full fusion group graph:\n", *v->node()->owningGraph());
      std::string msg =
          std::string("Unhandled node kind (in inferSizesForValue): ") +
          v->node()->kind().toQualString();
      throw malformed_input(msg);
    }
  }
}

ExprHandle promoteHalfToFloat(const ExprHandle& e) {
  auto scalarType = static_cast<c10::ScalarType>(e.dtype().scalar_type());
  auto floatType = static_cast<c10::ScalarType>(tensorexpr::ScalarType::Float);
  if (c10::isFloatingType(scalarType) &&
      (c10::elementSize(scalarType) < c10::elementSize(floatType))) {
    return Cast::make(
        Dtype(tensorexpr::ScalarType::Float, e.dtype().lanes()), e);
  } else {
    return e;
  }
}

ExprHandle clamp(
    const ExprHandle& cmin,
    const ExprHandle& cmax,
    const ExprHandle& input) {
  auto mm = CompareSelect::make(input, cmin, cmin, input, kLT);
  return CompareSelect::make(mm, cmax, cmax, mm, kGT);
}

static bool isOne(ExprHandle e) {
  auto const& n = intValue(e);
  if (!n) {
    return false;
  }
  return *n == 1;
}

std::pair<std::vector<ExprHandle>, bool> broadcastShapesImpl(
    const std::vector<ExprHandle>& a,
    const std::vector<ExprHandle>& b) {
  auto at = a.rbegin();
  auto bt = b.rbegin();
  std::vector<ExprHandle> ret;
  bool hasBroadcast = false;
  while (at != a.rend() || bt != b.rend()) {
    if (at == a.rend()) {
      hasBroadcast = true;
      ret.push_back(*bt++);
      continue;
    }
    if (bt == b.rend()) {
      hasBroadcast = true;
      ret.push_back(*at++);
      continue;
    }
    // TODO: if neither *at nor *bt is 1, ensure they are identical
    // expressions.  Nb: `==` doesn't work since that simply produces a new
    // ExprHandle.
    ExprHandle dim = *at;
    if (isOne(*at)) {
      if (!isOne(*bt)) {
        dim = *bt;
        hasBroadcast = true;
      }
    }
    ret.push_back(dim);
    at++;
    bt++;
  }
  std::reverse(ret.begin(), ret.end());
  return {ret, hasBroadcast};
}

std::pair<std::vector<ExprHandle>, bool> broadcastShapesImpl(
    std::vector<std::vector<ExprHandle>> shapes) {
  size_t n = shapes.size();
  if (n == 1) {
    return {shapes[0], false};
  }
  auto res1 = broadcastShapesImpl(shapes[n - 2], shapes[n - 1]);
  shapes[n - 2] = res1.first;
  shapes.pop_back();
  auto res2 = broadcastShapesImpl(shapes);
  return {res2.first, (res1.second || res2.second)};
}

std::vector<ExprHandle> broadcastShapes(
    std::vector<std::vector<ExprHandle>> shapes) {
  return broadcastShapesImpl(shapes).first;
}

std::vector<ExprHandle> broadcastShapes(
    const std::vector<ExprHandle>& a,
    const std::vector<ExprHandle>& b) {
  return broadcastShapesImpl(a, b).first;
}

std::vector<ExprHandle> TensorExprKernel::broadcastShapesMut(
    std::vector<std::vector<ExprHandle>> shapes) {
  auto res = broadcastShapesImpl(shapes);
  if (res.second) {
    hasBroadcast_ = true;
  }
  return res.first;
}

std::vector<ExprHandle> TensorExprKernel::broadcastShapesMut(
    const std::vector<ExprHandle>& a,
    const std::vector<ExprHandle>& b) {
  auto res = broadcastShapesImpl(a, b);
  if (res.second) {
    hasBroadcast_ = true;
  }
  return res.first;
}

Tensor computeOneOperand(
    const std::string& name,
    const std::vector<ArgValue>& inputValues,
    const std::vector<ExprHandle>& outputShape,
    const c10::optional<ScalarType>& outputType,
    const std::function<ExprHandle(const ExprHandle&)>& innerExpr,
    const int checkParamTypes = kAllTypes) {
  return Compute(
      name,
      c10::fmap<DimArg>(outputShape),
      [inputValues, outputType, innerExpr, checkParamTypes](
          const std::vector<VarHandle>& axes) {
        std::vector<ExprHandle> indices(axes.begin(), axes.end());
        std::vector<ExprHandle> inputs = {
            tensorOrConstant(inputValues[0], indices)};
        promoteInputs(inputs, checkParamTypes);
        ExprHandle compute = innerExpr(inputs[0]);
        return demoteOutput(compute, outputType);
      });
}

Tensor computeNoop(
    const std::string& name,
    const std::vector<ArgValue>& inputValues,
    const std::vector<ExprHandle>& outputShape,
    const c10::optional<ScalarType>& outputType) {
  return computeOneOperand(
      name, inputValues, outputShape, outputType, [](const ExprHandle& a) {
        return a;
      });
}

Tensor computeTwoOperand(
    const std::string& name,
    const std::vector<ArgValue>& inputValues,
    const std::vector<ExprHandle>& outputShape,
    const c10::optional<ScalarType>& outputType,
    const std::function<ExprHandle(const ExprHandle&, const ExprHandle&)>&
        innerExpr) {
  return Compute(
      name,
      c10::fmap<DimArg>(outputShape),
      [inputValues, outputType, innerExpr](const std::vector<VarHandle>& axes) {
        std::vector<ExprHandle> indices(axes.begin(), axes.end());
        std::vector<ExprHandle> inputs = {
            tensorOrConstant(inputValues[0], indices),
            tensorOrConstant(inputValues[1], indices),
        };

        promoteInputs(inputs);
        ExprHandle compute = innerExpr(inputs[0], inputs[1]);
        return demoteOutput(compute, outputType);
      });
}

Tensor computeTwoOperandWithAlpha(
    const std::string& name,
    const std::vector<ArgValue>& inputValues,
    const std::vector<ExprHandle>& outputShape,
    const c10::optional<ScalarType>& outputType,
    const std::function<ExprHandle(const ExprHandle&, const ExprHandle&)>&
        innerExpr) {
  return Compute(
      name,
      c10::fmap<DimArg>(outputShape),
      [inputValues, outputType, innerExpr](const std::vector<VarHandle>& axes) {
        std::vector<ExprHandle> indices(axes.begin(), axes.end());
        std::vector<ExprHandle> inputs = {
            tensorOrConstant(inputValues[0], indices),
            tensorOrConstant(inputValues[1], indices),
            tensorOrConstant(inputValues[2], indices),
        };

        promoteInputs(inputs);
        ExprHandle compute = innerExpr(inputs[0], inputs[2] * inputs[1]);
        return demoteOutput(compute, outputType);
      });
}

Tensor computeConditionWithTwoOperand(
    const std::string& name,
    const std::vector<ArgValue>& inputValues,
    const std::vector<ExprHandle>& outputShape,
    const c10::optional<ScalarType>& outputType,
    const std::function<
        ExprHandle(const ExprHandle&, const ExprHandle&, const ExprHandle&)>&
        innerExpr) {
  return Compute(
      name,
      c10::fmap<DimArg>(outputShape),
      [inputValues, outputType, innerExpr](const std::vector<VarHandle>& axes) {
        std::vector<ExprHandle> indices(axes.begin(), axes.end());
        std::vector<ExprHandle> inputs = {
            tensorOrConstant(inputValues[1], indices),
            tensorOrConstant(inputValues[2], indices),
        };

        promoteInputs(inputs);
        // First expr is the condition, which we don't promote
        inputs.emplace(
            inputs.begin(), tensorOrConstant(inputValues[0], indices));
        ExprHandle compute = innerExpr(inputs[0], inputs[1], inputs[2]);
        return demoteOutput(compute, outputType);
      });
}

Tensor computeThreeOperand(
    const std::string& name,
    const std::vector<ArgValue>& inputValues,
    const std::vector<ExprHandle>& outputShape,
    const c10::optional<ScalarType>& outputType,
    const std::function<
        ExprHandle(const ExprHandle&, const ExprHandle&, const ExprHandle&)>&
        innerExpr,
    bool promote_inputs = true) {
  return Compute(
      name,
      c10::fmap<DimArg>(outputShape),
      [inputValues, outputType, innerExpr, promote_inputs](
          const std::vector<VarHandle>& axes) {
        std::vector<ExprHandle> indices(axes.begin(), axes.end());
        std::vector<ExprHandle> inputs = {
            tensorOrConstant(inputValues[0], indices),
            tensorOrConstant(inputValues[1], indices),
            tensorOrConstant(inputValues[2], indices),
        };

        if (promote_inputs) {
          promoteInputs(inputs);
        }
        ExprHandle compute = innerExpr(inputs[0], inputs[1], inputs[2]);
        return demoteOutput(compute, outputType);
      });
}
Tensor computeFourOperand(
    const std::string& name,
    const std::vector<ArgValue>& inputValues,
    const std::vector<ExprHandle>& outputShape,
    const c10::optional<ScalarType>& outputType,
    const std::function<ExprHandle(
        const ExprHandle&,
        const ExprHandle&,
        const ExprHandle&,
        const ExprHandle&)>& innerExpr) {
  return Compute(
      name,
      c10::fmap<DimArg>(outputShape),
      [inputValues, outputType, innerExpr](const std::vector<VarHandle>& axes) {
        std::vector<ExprHandle> indices(axes.begin(), axes.end());
        std::vector<ExprHandle> inputs = {
            tensorOrConstant(inputValues[0], indices),
            tensorOrConstant(inputValues[1], indices),
            tensorOrConstant(inputValues[2], indices),
            tensorOrConstant(inputValues[3], indices),
        };

        promoteInputs(inputs);
        ExprHandle compute =
            innerExpr(inputs[0], inputs[1], inputs[2], inputs[3]);
        return demoteOutput(compute, outputType);
      });
}

std::pair<ScalarType, std::vector<BufHandle>> processCatList(
    const std::vector<BufHandle>& bufList) {
  if (bufList.size() == 0) {
    throw std::runtime_error("Empty input list is passed to aten::cat");
  }
  std::vector<BufHandle> bufInputs;
  std::vector<BufHandle> nonEmptyInputs;
  for (auto buf : bufList) {
    bufInputs.push_back(buf);
    TORCH_INTERNAL_ASSERT(
        buf.node()->dims().size() > 0, buildErrorMessage("Invalid buf rank"));
    if (buf.node()->dims().size() == 1 &&
        immediateAs<int>(buf.node()->dim(0)) == 0) {
      continue;
    }
    nonEmptyInputs.push_back(buf);
  }
  ScalarType highType = bufInputs[0].dtype().scalar_type();
  for (auto input : bufInputs) {
    auto maybe_dtype = input.dtype().scalar_type();
    highType = promoteTypes(highType, maybe_dtype);
  }
  return {highType, nonEmptyInputs};
}

Tensor computeCatWoConditionals(
    const std::vector<ArgValue>& inputs,
    const std::vector<ExprHandle>& outputShape) {
  // NOLINTNEXTLINE(performance-unnecessary-copy-initialization)
  auto input_list = c10::get<BufList>(inputs[0]);
  auto arg_dim = inputs[1];
  auto cat_info = processCatList(input_list);
  ScalarType high_type = cat_info.first;
  std::vector<BufHandle> non_empty_inputs = cat_info.second;

  // Now we build one loop per input:
  //
  // for i
  //   for j
  //     for k
  //       output[i,j,k] = inp1[i,j,k]
  // for i
  //   for j
  //     for k
  //       output[i,j+l1,k] = inp2[i,j,k]
  // for i
  //   for j
  //     for k
  //       output[i,j+l2,k] = inp3[i,j,k]

  auto output_sizes_expr = ExprHandleVectorToExprVector(outputShape);
  auto output_buf =
      alloc<Buf>("aten_cat", output_sizes_expr, ToDtype(high_type));
  if (non_empty_inputs.size() == 0) {
    return Tensor(
        output_buf, alloc<tensorexpr::Block>(std::vector<StmtPtr>({})));
  }

  int64_t concat_dim = c10::get<int64_t>(arg_dim);
  auto norm_concat_dim = normalizeAndCheckIndex(concat_dim, outputShape.size());

  auto gen_code_for_input = [&](const BufHandle& inp,
                                size_t inp_pos,
                                ExprPtr concat_dim_size,
                                const std::vector<ExprHandle>& dims) {
    std::vector<VarPtr> for_vars(dims.size());
    std::vector<ExprPtr> load_indices(dims.size());
    std::vector<ExprPtr> store_indices(dims.size());
    for (size_t i = 0; i < dims.size(); ++i) {
      for_vars[i] = alloc<Var>(
          "i" + c10::to_string(inp_pos) + "_" + c10::to_string(i),
          dims[i].dtype());
      load_indices[i] = for_vars[i];
      if (i == norm_concat_dim) {
        store_indices[i] = alloc<Add>(for_vars[i], concat_dim_size);
      } else {
        store_indices[i] = for_vars[i];
      }
    }
    auto inp_buf = inp.node();
    auto load_expr = alloc<Load>(inp_buf, load_indices);
    auto load_promoted = promoteToDtype(ExprHandle(load_expr), high_type);
    StmtPtr st = alloc<Store>(output_buf, store_indices, load_promoted.node());
    for (size_t i = dims.size(); i > 0; --i) {
      st = alloc<For>(
          for_vars[i - 1], immLike(dims[i - 1], 0), dims[i - 1].node(), st);
    }
    return st;
  };

  ExprPtr concat_dim_size = nullptr;
  auto block = alloc<tensorexpr::Block>(std::vector<StmtPtr>({}));
  for (size_t i = 0; i < non_empty_inputs.size(); ++i) {
    auto input_dims =
        ExprVectorToExprHandleVector(non_empty_inputs[i].node()->dims());
    if (concat_dim_size == nullptr) {
      concat_dim_size = immLike(input_dims[norm_concat_dim], 0);
    }
    block->append_stmt(gen_code_for_input(
        non_empty_inputs[i], i, concat_dim_size, input_dims));
    concat_dim_size =
        alloc<Add>(concat_dim_size, input_dims[norm_concat_dim].node());
  }
  return Tensor(output_buf, IRSimplifier::simplify(block));
}

Tensor computeCat(
    const std::vector<ArgValue>& inputs,
    const std::vector<ExprHandle>& outputShape,
    at::Device device) {
  if (device == at::kCPU && getCatWoConditionals()) {
    return computeCatWoConditionals(inputs, outputShape);
  }
  // NOLINTNEXTLINE(performance-unnecessary-copy-initialization)
  auto inputList = c10::get<BufList>(inputs[0]);
  auto argDim = inputs[1];
  auto catInfo = processCatList(inputList);
  ScalarType highType = catInfo.first;
  std::vector<BufHandle> nonEmptyInputs = catInfo.second;
  return Compute(
      "aten_cat",
      c10::fmap<DimArg>(outputShape),
      [&](const std::vector<VarHandle>& axes) {
        if (nonEmptyInputs.size() == 0) {
          return ExprHandle(0);
        }

        int64_t dim_ = c10::get<int64_t>(argDim);
        auto dim = normalizeAndCheckIndex(dim_, axes.size());
        // Promote input types.
        // Note that we need to consider all inputs, including empty - they
        // also affect the resultant dtype.

        // Now we know the final dtype, we know what inputs are non-empty,
        // and we know that there is at least one such an input. With all
        // that we construct a tensor expression performing the
        // concatenation.
        // The expression we build here is a cascading if-then-else that
        // essentially represents:
        //
        //              inp1[i, j, k]         if 0   < i < l1,
        // out[i,j,k] = inp2[i, j-l1, k]      if l1 =< i < l1 + l2,
        //              ...
        //              inpN[i, j-l_N_1, k]   if l1+l2+...l_N_1  < i
        // where l_i is the corresponding size of the i-th input.
        std::vector<ExprHandle> newAxes(axes.begin(), axes.end());
        ExprHandle load = promoteToDtype(
            tensorOrConstant(nonEmptyInputs[0], newAxes), highType);
        auto offset = *intValue(nonEmptyInputs[0].node()->dim(dim));
        newAxes[dim] = newAxes[dim] - ExprHandle(immLike(newAxes[dim], offset));

        for (size_t ii = 1; ii < nonEmptyInputs.size(); ++ii) {
          auto input = nonEmptyInputs[ii];
          load = ifThenElse(
              CompareSelect::make(axes[dim], offset, kLT),
              load,
              promoteToDtype(tensorOrConstant(input, newAxes), highType));

          offset += *intValue(input.node()->dim(dim));
          newAxes[dim] = axes[dim] - ExprHandle(immLike(axes[dim], offset));
        }

        return load;
      });
}

Tensor computeConv2d(
    const std::vector<ArgValue>& inputs,
    const std::vector<ExprHandle>& outputShape,
    const c10::optional<ScalarType>& outputType) {
  Dtype dtype = kFloat;
  if (outputType) {
    dtype = Dtype(*outputType);
  }

  BufHandle ResultBuf("conv", outputShape, dtype);
  BufHandle inp = c10::get<BufHandle>(inputs[0]);
  BufHandle w = c10::get<BufHandle>(inputs[1]);
  BufHandle b = c10::get<BufHandle>(inputs[2]);

  auto strides = _pair_int(inputs[3]);
  auto padding = _pair_int(inputs[4]);
  auto dilation = _pair_int(inputs[5]);

  int groups = c10::get<int64_t>(inputs[6]);

  auto inpInfo = getTensorInfo(inp);
  auto wInfo = getTensorInfo(w);
  auto bInfo = getTensorInfo(b);
  // Generate TE for depthwise convolutions.
  if (inpInfo && wInfo && bInfo &&
      conv2dIsSupported(
          *inpInfo, *wInfo, *bInfo, strides, padding, dilation, groups)) {
    return conv2d_depthwise(inp, w, b, strides[0], padding[0], groups);
  }

  // Once we have a performant TE representation for conv2d, we could use it
  // here instead of the external call!
  StmtPtr s = ExternalCall::make(
      ResultBuf,
      "nnc_aten_conv2d",
      {inp, w, b},
      {strides[0],
       strides[1],
       padding[0],
       padding[1],
       dilation[0],
       dilation[1],
       groups});
  return Tensor(ResultBuf.node(), s);
}

Tensor computePrepackedConv2dClampRun(
    const std::vector<ArgValue>& inputs,
    const std::vector<ExprHandle>& outputShape,
    const c10::optional<ScalarType>& outputType) {
  Dtype dtype = kFloat;
  if (outputType) {
    dtype = Dtype(*outputType);
  }

  BufHandle ResultBuf("prepacked_conv2d_clamp_run", outputShape, dtype);
  const BufHandle& inp = c10::get<BufHandle>(inputs[0]);
  const BufHandle& prepacked = c10::get<BufHandle>(inputs[1]);
  StmtPtr s = ExternalCall::make(
      ResultBuf, "nnc_prepacked_conv2d_clamp_run", {inp, prepacked}, {});
  return Tensor(ResultBuf.node(), s);
}

Tensor computePrepackedLinearClampRun(
    const std::vector<ArgValue>& inputs,
    const std::vector<ExprHandle>& outputShape,
    const c10::optional<ScalarType>& outputType) {
  Dtype dtype = kFloat;
  if (outputType) {
    dtype = Dtype(*outputType);
  }

  BufHandle ResultBuf("prepacked_linear_clamp_run", outputShape, dtype);
  const BufHandle& inp = c10::get<BufHandle>(inputs[0]);
  const BufHandle& prepacked = c10::get<BufHandle>(inputs[1]);
  StmtPtr s = ExternalCall::make(
      ResultBuf, "nnc_prepacked_linear_clamp_run", {inp, prepacked}, {});
  return Tensor(ResultBuf.node(), s);
}

Tensor computeQuantizePerTensor(
    const std::vector<ArgValue>& inputs,
    const std::vector<ExprHandle>& outputShape,
    const c10::optional<ScalarType>& outputType) {
  std::cout << "XXX " << __FUNCTION__ << std::endl;
  auto output_sizes_expr = ExprHandleVectorToExprVector(outputShape);
  std::vector<VarPtr> vars;
  for (const auto& os : outputShape) {
    vars.push_back(alloc<Var>(
        "",
        os.node()->dtype().scalar_type() == ScalarType::Long ? kLong : kInt));
  }
  std::cout << "XXX " << __FUNCTION__ <<  " outputType:" << *outputType << std::endl;
  auto axes = VarVectorToVarHandleVector(vars);
  std::vector<ExprHandle> indices(axes.begin(), axes.end());

  auto qscale = constant(inputs[1]);
  auto qzero = constant(inputs[2]);
  std::cout << "qscale:" << qscale << std::endl;
  std::cout << "qzero:" << qzero << std::endl;
  // TODO: handle inputs[3] argument as dtype, asserts qint8, quint8
  auto dtype = Dtype(ScalarType::Byte);
  // Q(x, scale, zero) = round(x / scale + zero)
  // TODO: add rounding
  ExprHandle exprHandle = promoteToDtype(
      tensorOrConstant(inputs[0], indices) / qscale + qzero,
      dtype.scalar_type());

  std::cout << "XXX " << __FUNCTION__ << std::endl;
  for (const auto& arg : inputs) {
    std::cout << "XXX " << getArgValueName(arg) << std::endl;
  }
  BufPtr buf = alloc<Buf>(
      "quantize_per_tensor",
      output_sizes_expr,
      dtype,
      nullptr,
      qscale.node(),
      qzero.node());
  return Tensor(buf, vars, exprHandle.node());
}

Tensor computeDequantize(
    const std::vector<ArgValue>& inputs,
    const std::vector<ExprHandle>& outputShape,
    const c10::optional<ScalarType>& outputType) {
  Dtype dtype = kFloat;
  if (outputType) {
    dtype = Dtype(*outputType);
  }
  std::cout << "XXX " << __FUNCTION__ << std::endl;
  for (const auto& arg : inputs) {
    std::cout << "XXX " << getArgValueName(arg) << std::endl;
  }
  std::cout << "XXX " << __FUNCTION__ <<  " outputType:" << *outputType << std::endl;
  auto qbuf = c10::get<BufHandle>(inputs[0]);
  auto qscale = qbuf.node()->qscale();
  auto qzero = qbuf.node()->qzero();
  auto qbuf_dtype = qbuf.node()->dtype();
  std::cout << "XXX qbuf_dtype:" << qbuf_dtype << std::endl;
  // TODO: Use default dtype?
  //auto dtype = Dtype(ScalarType::Float);
  std::cout << "XXX qscale:" << qscale << std::endl;
  std::cout << "XXX qzero:" << qzero << std::endl;
  std::vector<VarPtr> vars;
  for (const auto& os : outputShape) {
    vars.push_back(alloc<Var>(
        "",
        os.node()->dtype().scalar_type() == ScalarType::Long ? kLong : kInt));
  }
  auto axes = VarVectorToVarHandleVector(vars);
  std::vector<ExprHandle> indices(axes.begin(), axes.end());
  auto qxf = promoteToDtype(tensorOrConstant(inputs[0], indices), dtype.scalar_type());
  ExprHandle exprHandle = promoteToDtype(
      (qxf - ExprHandle(qzero)) * ExprHandle(qscale),
      dtype.scalar_type()
  );
  //ExprHandle exprHandle = promoteToDtype(tensorOrConstant(inputs[0], indices), dtype.scalar_type());

  auto output_sizes_expr = ExprHandleVectorToExprVector(outputShape);
  BufPtr buf = alloc<Buf>("dequantize", output_sizes_expr, dtype);
  return Tensor(buf, vars, exprHandle.node());
}

Tensor tensorexpr::computeOperandValue(
    c10::Symbol op,
    const std::vector<ArgValue>& inputs,
    const std::vector<ExprHandle>& outputShape,
    const c10::optional<ScalarType>& outputType,
    at::Device device) {
  const std::string opStr = op.toQualString();
  if (opStr == "prepacked::conv2d_clamp_run") {
    return computePrepackedConv2dClampRun(inputs, outputShape, outputType);
  } else if (opStr == "prepacked::linear_clamp_run") {
    return computePrepackedLinearClampRun(inputs, outputShape, outputType);
  }
  switch (op) {
    case aten::add: {
      auto add_lambda = [](const ExprHandle& lhs, const ExprHandle& rhs) {
        return boolToInteger(lhs) + boolToInteger(rhs);
      };
      TORCH_INTERNAL_ASSERT(
          inputs.size() == 2 || inputs.size() == 3,
          buildErrorMessage("Invalid number of input operands"));
      return (inputs.size() > 2)
          ? computeTwoOperandWithAlpha(
                "aten_add", inputs, outputShape, outputType, add_lambda)
          : computeTwoOperand(
                "aten_add", inputs, outputShape, outputType, add_lambda);
    } break;
    case aten::sub: {
      auto sub_lambda = [](const ExprHandle& lhs, const ExprHandle& rhs) {
        // NB: sub isn't supported on boolean, no need to promote to integer.
        return lhs - rhs;
      };
      TORCH_INTERNAL_ASSERT(
          inputs.size() == 2 || inputs.size() == 3,
          buildErrorMessage("Invalid number of input operands"));
      return (inputs.size() > 2)
          ? computeTwoOperandWithAlpha(
                "aten_sub", inputs, outputShape, outputType, sub_lambda)
          : computeTwoOperand(
                "aten_sub", inputs, outputShape, outputType, sub_lambda);
    } break;
    case aten::mul: {
      return computeTwoOperand(
          "aten_mul",
          inputs,
          outputShape,
          outputType,
          [](const ExprHandle& lhs, const ExprHandle& rhs) {
            return boolToInteger(lhs) * boolToInteger(rhs);
          });
    } break;
    case aten::div: {
      return computeTwoOperand(
          "aten_div",
          inputs,
          outputShape,
          outputType,
          [](const ExprHandle& lhs, const ExprHandle& rhs) {
            return promoteIntegerToDefaultType(lhs) /
                promoteIntegerToDefaultType(rhs);
          });
    } break;

    case aten::__and__: {
      return computeTwoOperand(
          "aten_and",
          inputs,
          outputShape,
          outputType,
          [](const ExprHandle& lhs, const ExprHandle& rhs) {
            return boolToInteger(lhs) & boolToInteger(rhs);
          });
    } break;

    case aten::__or__: {
      return computeTwoOperand(
          "aten_or",
          inputs,
          outputShape,
          outputType,
          [](const ExprHandle& lhs, const ExprHandle& rhs) {
            return boolToInteger(lhs) | boolToInteger(rhs);
          });
    } break;

    case aten::__xor__: {
      return computeTwoOperand(
          "aten_xor",
          inputs,
          outputShape,
          outputType,
          [](const ExprHandle& lhs, const ExprHandle& rhs) {
            return boolToInteger(lhs) ^ boolToInteger(rhs);
          });
    } break;

    case aten::__lshift__: {
      return computeTwoOperand(
          "aten_lshift",
          inputs,
          outputShape,
          outputType,
          [](const ExprHandle& lhs, const ExprHandle& rhs) {
            return lhs << rhs;
          });
    } break;

    case aten::__rshift__: {
      return computeTwoOperand(
          "aten_rshift",
          inputs,
          outputShape,
          outputType,
          [](const ExprHandle& lhs, const ExprHandle& rhs) {
            return lhs >> rhs;
          });
    } break;
    case aten::eq: {
      return computeTwoOperand(
          "aten_eq",
          inputs,
          outputShape,
          outputType,
          [](const ExprHandle& lhs, const ExprHandle& rhs) {
            return cast<bool>(lhs == rhs);
          });
    } break;

    case aten::ne: {
      return computeTwoOperand(
          "aten_ne",
          inputs,
          outputShape,
          outputType,
          [](const ExprHandle& lhs, const ExprHandle& rhs) {
            return cast<bool>(lhs != rhs);
          });
    } break;
    case aten::ge: {
      return computeTwoOperand(
          "aten_ge",
          inputs,
          outputShape,
          outputType,
          [](const ExprHandle& lhs, const ExprHandle& rhs) {
            return cast<bool>(lhs >= rhs);
          });
    } break;

    case aten::gt: {
      return computeTwoOperand(
          "aten_gt",
          inputs,
          outputShape,
          outputType,
          [](const ExprHandle& lhs, const ExprHandle& rhs) {
            return cast<bool>(lhs > rhs);
          });
    } break;

    case aten::le: {
      return computeTwoOperand(
          "aten_le",
          inputs,
          outputShape,
          outputType,
          [](const ExprHandle& lhs, const ExprHandle& rhs) {
            return cast<bool>(lhs <= rhs);
          });
    } break;

    case aten::lt: {
      return computeTwoOperand(
          "aten_lt",
          inputs,
          outputShape,
          outputType,
          [](const ExprHandle& lhs, const ExprHandle& rhs) {
            return cast<bool>(lhs < rhs);
          });
    } break;

    case aten::min: {
      return computeTwoOperand(
          "aten_min",
          inputs,
          outputShape,
          outputType,
          [](const ExprHandle& lhs, const ExprHandle& rhs) {
            return Min::make(boolToInteger(lhs), boolToInteger(rhs), false);
          });
    } break;

    case aten::max: {
      return computeTwoOperand(
          "aten_max",
          inputs,
          outputShape,
          outputType,
          [](const ExprHandle& lhs, const ExprHandle& rhs) {
            return Max::make(boolToInteger(lhs), boolToInteger(rhs), false);
          });
    } break;
    case aten::masked_fill: {
      return computeThreeOperand(
          "aten_masked_fill",
          inputs,
          outputShape,
          outputType,
          [](const ExprHandle& input,
             const ExprHandle& mask,
             const ExprHandle& value) {
            // value needs to promote to input, not vice versa
            auto val = promoteToDtype(value, input.dtype().scalar_type());
            return ifThenElse(mask, val, input);
          },
          /*promote_inputs*/ false);
    }
    case aten::clamp: {
      bool noMin = false;
      bool noMax = false;
      if (c10::get_if<ArgNone>(&inputs[1])) {
        noMin = true;
      }

      if (c10::get_if<ArgNone>(&inputs[2])) {
        noMax = true;
      }

      return computeThreeOperand(
          "aten_clamp",
          inputs,
          outputShape,
          outputType,
          [noMin, noMax](
              const ExprHandle& in,
              const ExprHandle& min,
              const ExprHandle& max) {
            auto cast = [&](const ExprHandle& e) {
              return Cast::make(in.dtype(), e);
            };

            if (noMin && noMax) {
              return in;
            } else if (noMin) {
              auto cmax = cast(max);
              return CompareSelect::make(in, cmax, cmax, in, kGT);
            } else if (noMax) {
              auto cmin = cast(min);
              return CompareSelect::make(in, cmin, cmin, in, kLT);
            } else {
              auto cmax = cast(max);
              auto cmin = cast(min);
              return clamp(cmin, cmax, in);
            }
          },
          false /* promote_inputs */);
    } break;
    case aten::addcmul: {
      return computeFourOperand(
          "aten_addcmul",
          inputs,
          outputShape,
          outputType,
          [](const ExprHandle& a0,
             const ExprHandle& a1,
             const ExprHandle& a2,
             const ExprHandle& a3) { return a0 + a3 * a1 * a2; });
    } break;
    case aten::sigmoid: {
      return computeOneOperand(
          "aten_sigmoid",
          inputs,
          outputShape,
          outputType,
          [](const ExprHandle& a) {
            return sigmoid(promoteIntegerToDefaultType(a));
          });
    } break;

    case aten::reciprocal: {
      return computeOneOperand(
          "aten_reciprocal",
          inputs,
          outputShape,
          outputType,
          [](const ExprHandle& a) { return ExprHandle(1.0f) / a; });
    } break;

    case aten::neg: {
      return computeOneOperand(
          "aten_neg", inputs, outputShape, outputType, [](const ExprHandle& a) {
            return ExprHandle(-0) - a;
          });
    } break;

    case aten::dropout: {
      return computeNoop("aten_dropout", inputs, outputShape, outputType);
    } break;

    case aten::isnan: {
      return computeOneOperand(
          "aten_isnan",
          inputs,
          outputShape,
          outputType,
          [](const ExprHandle& a) {
            if (!a.dtype().is_floating_point()) {
              return IntImm::make(0);
            }
            return isnan(a);
          });
    } break;

    case aten::relu: {
      return computeOneOperand(
          "aten_relu",
          inputs,
          outputShape,
          outputType,
          [](const ExprHandle& a) {
            auto zero = Cast::make(a.dtype(), 0);
            return CompareSelect::make(a, zero, zero, a, kLT);
          });
    } break;

    case aten::leaky_relu: {
      return computeTwoOperand(
          "aten_leaky_relu",
          inputs,
          outputShape,
          outputType,
          [](const ExprHandle& a, const ExprHandle& negative_slope) {
            auto neg_slope = Cast::make(a.dtype(), negative_slope);
            auto zero = Cast::make(a.dtype(), 0);
            auto one = Cast::make(a.dtype(), 1);
            auto cs = CompareSelect::make(a, zero, one, neg_slope, kGT);
            return a * cs;
          });
    } break;

    case aten::relu6: {
      return computeOneOperand(
          "aten_relu6",
          inputs,
          outputShape,
          outputType,
          [](const ExprHandle& a) {
            auto zero = Cast::make(a.dtype(), 0);
            auto six = Cast::make(a.dtype(), 6.);
            return clamp(zero, six, a);
          });
    } break;

    case aten::gelu: {
      return computeOneOperand(
          "aten_gelu",
          inputs,
          outputShape,
          outputType,
          [](const ExprHandle& a) {
            auto m_sqrt1_2 = Cast::make(a.dtype(), M_SQRT1_2);
            auto one = Cast::make(a.dtype(), 1.);
            auto point_five = Cast::make(a.dtype(), .5);
            return a * point_five * (one + erf(a * m_sqrt1_2));
          });
    } break;

    case aten::batch_norm: {
      return computeBatchNorm(inputs, outputShape, outputType);
    }

    case aten::log: {
      return computeOneOperand(
          "aten_log", inputs, outputShape, outputType, [](const ExprHandle& a) {
            return log(promoteIntegerToDefaultType(a));
          });
    } break;

    case aten::log10: {
      return computeOneOperand(
          "aten_log10",
          inputs,
          outputShape,
          outputType,
          [](const ExprHandle& a) {
            return log10(promoteIntegerToDefaultType(a));
          });
    } break;

    case aten::log1p: {
      return computeOneOperand(
          "aten_log1p",
          inputs,
          outputShape,
          outputType,
          [](const ExprHandle& a) {
            return log1p(promoteIntegerToDefaultType(a));
          });
    } break;

    case aten::log2: {
      return computeOneOperand(
          "aten_log2",
          inputs,
          outputShape,
          outputType,
          [](const ExprHandle& a) {
            return log2(promoteIntegerToDefaultType(a));
          });
    } break;

    case aten::exp: {
      return computeOneOperand(
          "aten_exp", inputs, outputShape, outputType, [](const ExprHandle& a) {
            return exp(promoteIntegerToDefaultType(a));
          });
    } break;

    case aten::expm1: {
      return computeOneOperand(
          "aten_expm1",
          inputs,
          outputShape,
          outputType,
          [](const ExprHandle& a) {
            return expm1(promoteIntegerToDefaultType(a));
          });
    } break;

    case aten::erf: {
      return computeOneOperand(
          "aten_erf", inputs, outputShape, outputType, [](const ExprHandle& a) {
            return erf(promoteIntegerToDefaultType(a));
          });
    } break;

    case aten::erfc: {
      return computeOneOperand(
          "aten_erfc",
          inputs,
          outputShape,
          outputType,
          [](const ExprHandle& a) {
            return erfc(promoteIntegerToDefaultType(a));
          });
    } break;

    case aten::cos: {
      return computeOneOperand(
          "aten_cos", inputs, outputShape, outputType, [](const ExprHandle& a) {
            return cos(promoteIntegerToDefaultType(a));
          });
    } break;

    case aten::sin: {
      return computeOneOperand(
          "aten_sin", inputs, outputShape, outputType, [](const ExprHandle& a) {
            return sin(promoteIntegerToDefaultType(a));
          });
    } break;

    case aten::tan: {
      return computeOneOperand(
          "aten_tan", inputs, outputShape, outputType, [](const ExprHandle& a) {
            return tan(promoteIntegerToDefaultType(a));
          });
    } break;
    case aten::type_as: {
      const BufHandle rhs = c10::get<BufHandle>(inputs[1]);
      auto dtype = rhs.dtype();
      return computeOneOperand(
          "aten_type_as",
          inputs,
          outputShape,
          outputType,
          [dtype](const ExprHandle& lhs) { return Cast::make(dtype, lhs); });
    } break;
    case aten::pow: {
      return computeTwoOperand(
          "aten_pow",
          inputs,
          outputShape,
          outputType,
          [](const ExprHandle& lhs, const ExprHandle& rhs) {
            if (!rhs.node()->isConstant()) {
              return pow(lhs, rhs);
            }
            double val =
                immediateAs<double>(IRSimplifier::simplify(rhs.node()));

            if (val == 1.0f) {
              return lhs;
            } else if (val == 2.0f) { // NOLINT
              return lhs * lhs;
            } else if (val == 3.0f) { // NOLINT
              return (lhs * lhs) * lhs;
            } else if (val == 4.0f) { // NOLINT
              ExprHandle tmp = lhs * lhs;
              return tmp * tmp;
            } else if (val == 0.5f) { // NOLINT
              return sqrt(lhs);
            } else if (val == 0.0f) {
              return ExprHandle(1.0f);
            } else if (val == -0.5f) { // NOLINT
              return rsqrt(lhs);
            } else if (val == -1.0f) {
              return ExprHandle(1.0f) / lhs;
            } else if (val == -2.0f) { // NOLINT
              return ExprHandle(1.0f) / (lhs * lhs);
            }
            return pow(lhs, rhs);
          });
    } break;

    case aten::fmod: {
      return computeTwoOperand(
          "aten_fmod",
          inputs,
          outputShape,
          outputType,
          [](const ExprHandle& lhs, const ExprHandle& rhs) {
            return fmod(promoteHalfToFloat(lhs), promoteHalfToFloat(rhs));
          });
    } break;

    case aten::lerp: {
      return computeThreeOperand(
          "aten_lerp",
          inputs,
          outputShape,
          outputType,
          [](const ExprHandle& a,
             const ExprHandle& end,
             const ExprHandle& weight) { return a + weight * (end - a); });
    } break;
    case aten::remainder: {
      auto imodImpl = [](const ExprHandle& lhs, const ExprHandle& rhs) {
        return Mod::make(lhs, rhs);
      };
      auto fmodImpl = [](const ExprHandle& lhs, const ExprHandle& rhs) {
        auto lhs_t = promoteHalfToFloat(lhs);
        auto rhs_t = promoteHalfToFloat(rhs);
        return fmod((rhs_t + fmod(lhs_t, rhs_t)), rhs_t);
      };
      {
        auto const& shape =
            broadcastShapes(valueShape(inputs[0]), valueShape(inputs[1]));
        return Compute(
            "aten_remainder",
            c10::fmap<DimArg>(shape),
            [&](const std::vector<VarHandle>& axes) {
              std::vector<ExprHandle> indices(axes.begin(), axes.end());
              std::vector<ExprHandle> exprInputs = {
                  tensorOrConstant(inputs[0], indices),
                  tensorOrConstant(inputs[1], indices),
              };

              promoteInputs(exprInputs);
              bool allInt = true;
              for (auto& e : exprInputs) {
                if (e.dtype().is_floating_point()) {
                  allInt = false;
                  break;
                }
              }
              if (allInt) {
                return demoteOutput(
                    imodImpl(exprInputs[0], exprInputs[1]), outputType);
              } else {
                return demoteOutput(
                    fmodImpl(exprInputs[0], exprInputs[1]), outputType);
              }
            });
      }

    } break;
    case aten::acos: {
      return computeOneOperand(
          "aten_acos",
          inputs,
          outputShape,
          outputType,
          [](const ExprHandle& a) {
            return acos(promoteIntegerToDefaultType(a));
          });
    } break;

    case aten::asin: {
      return computeOneOperand(
          "aten_asin",
          inputs,
          outputShape,
          outputType,
          [](const ExprHandle& a) {
            return asin(promoteIntegerToDefaultType(a));
          });
    } break;

    case aten::cosh: {
      return computeOneOperand(
          "aten_cosh",
          inputs,
          outputShape,
          outputType,
          [](const ExprHandle& a) {
            return cosh(promoteIntegerToDefaultType(a));
          });
    } break;

    case aten::sinh: {
      return computeOneOperand(
          "aten_sinh",
          inputs,
          outputShape,
          outputType,
          [](const ExprHandle& a) {
            return sinh(promoteIntegerToDefaultType(a));
          });
    } break;

    case aten::atan: {
      return computeOneOperand(
          "aten_atan",
          inputs,
          outputShape,
          outputType,
          [](const ExprHandle& a) {
            return atan(promoteIntegerToDefaultType(a));
          });
    } break;

    case aten::atan2: {
      return computeTwoOperand(
          "aten_atan2",
          inputs,
          outputShape,
          outputType,
          [](const ExprHandle& lhs, const ExprHandle& rhs) {
            return atan2(
                promoteIntegerToDefaultType(lhs),
                promoteIntegerToDefaultType(rhs));
          });
    } break;

    case aten::tanh: {
      return computeOneOperand(
          "aten_tanh",
          inputs,
          outputShape,
          outputType,
          [](const ExprHandle& a) {
            return tanh(promoteIntegerToDefaultType(a));
          });
    } break;

    case aten::hardtanh: {
      return computeThreeOperand(
          "aten_hardtanh",
          inputs,
          outputShape,
          outputType,
          [](const ExprHandle& a,
             const ExprHandle& min_val,
             const ExprHandle& max_val) {
            auto mm = CompareSelect::make(a, min_val, min_val, a, kLT);
            return CompareSelect::make(mm, max_val, max_val, mm, kGT);
          });
    } break;

    case aten::softplus: {
      return computeThreeOperand(
          "aten_softplus",
          inputs,
          outputShape,
          outputType,
          [](const ExprHandle& a,
             const ExprHandle& beta,
             const ExprHandle& threshold) {
            auto beta_promoted = Cast::make(a.dtype(), beta);
            auto threshold_promoted = Cast::make(a.dtype(), threshold);
            auto beta_a = beta_promoted * a;
            return CompareSelect::make(
                beta_a,
                threshold_promoted,
                a,
                log1p(exp(beta_a)) / beta_promoted,
                kGT);
          });
    } break;

    case aten::hardsigmoid: {
      return computeOneOperand(
          "aten_hardsigmoid",
          inputs,
          outputShape,
          outputType,
          [](const ExprHandle& a) {
            auto zero = Cast::make(a.dtype(), 0.0);
            auto three = Cast::make(a.dtype(), 3.0);
            auto six = Cast::make(a.dtype(), 6.0);
            return clamp(zero, six, a + three) / six;
          });
    } break;

    case aten::hardswish: {
      return computeOneOperand(
          "aten_hardswish",
          inputs,
          outputShape,
          outputType,
          [](const ExprHandle& a) {
            //  x * torch.clamp(x + 3.0, 0.0, 6.0) / 6.0
            auto zero = Cast::make(a.dtype(), 0.);
            auto three = Cast::make(a.dtype(), 3.);
            auto six = Cast::make(a.dtype(), 6.);

            return a * clamp(zero, six, a + three) / six;
          });
    } break;
    case aten::hardshrink: {
      return computeTwoOperand(
          "aten_hardshrink",
          inputs,
          outputShape,
          outputType,
          [](const ExprHandle& a, const ExprHandle& lambd) {
            auto pos_clambd = Cast::make(a.dtype(), lambd);
            auto neg_clambd =
                Cast::make(a.dtype(), ExprHandle(-0)) - pos_clambd;
            auto zero = Cast::make(a.dtype(), 0);
            auto mm = CompareSelect::make(a, neg_clambd, a, zero, kLT);
            return CompareSelect::make(a, pos_clambd, a, mm, kGT);
          });
    } break;
    case aten::sqrt: {
      return computeOneOperand(
          "aten_sqrt",
          inputs,
          outputShape,
          outputType,
          [](const ExprHandle& a) {
            return tensorexpr::sqrt(promoteIntegerToDefaultType(a));
          });
    } break;

    case aten::rsqrt: {
      return computeOneOperand(
          "aten_rsqrt",
          inputs,
          outputShape,
          outputType,
          [](const ExprHandle& a) {
            return rsqrt(promoteIntegerToDefaultType(a));
          });
    } break;

    case aten::abs: {
      return computeOneOperand(
          "aten_abs",
          inputs,
          outputShape,
          outputType,
          [](const ExprHandle& a) {
            return tensorexpr::abs(promoteHalfToFloat(a));
          },
          kIntegralTypes | kFloatingPointTypes | kBoolType);
    } break;

    case aten::sign: {
      return computeSign(inputs, outputShape);
    } break;

    case aten::ceil: {
      return computeOneOperand(
          "aten_ceil",
          inputs,
          outputShape,
          outputType,
          [](const ExprHandle& a) { return ceil(a); });
    } break;

    case aten::floor: {
      return computeOneOperand(
          "aten_floor",
          inputs,
          outputShape,
          outputType,
          [](const ExprHandle& a) { return floor(a); });
    } break;

    case aten::round: {
      return computeOneOperand(
          "aten_round",
          inputs,
          outputShape,
          outputType,
          [](const ExprHandle& a) { return round(a); });
    } break;

    case aten::trunc: {
      return computeOneOperand(
          "aten_trunc",
          inputs,
          outputShape,
          outputType,
          [](const ExprHandle& a) { return trunc(a); });
    } break;

    case aten::_cast_Float: {
      return computeOneOperand(
          "aten_cast_float",
          inputs,
          outputShape,
          outputType,
          [](const ExprHandle& a) { return cast<float>(a); });
    } break;
    case aten::to: {
      // see handling of aten::to in tensorexpr_fuser.cpp for why we only
      // need to handle the first input
      return computeOneOperand(
          "aten_to",
          {inputs[0]},
          outputShape,
          outputType,
          [outputType](const ExprHandle& a) {
            TORCH_INTERNAL_ASSERT(
                outputType, buildErrorMessage("Output type is null."));
            return Cast::make(ToDtype(*outputType), a);
          });
    } break;
    case aten::threshold: {
      return computeThreeOperand(
          "aten_threshold",
          inputs,
          outputShape,
          outputType,
          [](const ExprHandle& a,
             const ExprHandle& threshold,
             const ExprHandle& value) {
            return ifThenElse(CompareSelect::make(a, threshold, kLE), value, a);
          });
    } break;
    case aten::where: {
      return computeConditionWithTwoOperand(
          "aten_where",
          inputs,
          outputShape,
          outputType,
          [](const ExprHandle& a0, const ExprHandle& a1, const ExprHandle& a2) {
            return ifThenElse(a0, a1, a2);
          });
    } break;

    case aten::frac: {
      return computeOneOperand(
          "aten_frac",
          inputs,
          outputShape,
          outputType,
          [](const ExprHandle& a) {
            auto aa = promoteHalfToFloat(a);
            return aa - floor(aa);
          },
          kFloatingPointTypes);
    } break;

    case aten::lgamma: {
      return computeOneOperand(
          "aten_lgamma",
          inputs,
          outputShape,
          outputType,
          [](const ExprHandle& a) {
            return lgamma(promoteIntegerToDefaultType(a));
          });
    } break;

    case aten::rand_like: {
      return computeOneOperand(
          "aten_rand_like",
          inputs,
          outputShape,
          outputType,
          [](const ExprHandle& a) {
            return Intrinsics::make(IntrinsicsOp::kRand, a.dtype());
          });
    } break;
    case aten::slice: {
      return Compute(
          "aten_slice",
          c10::fmap<DimArg>(outputShape),
          [&](const std::vector<VarHandle>& axes) {
            int64_t dim =
                at::maybe_wrap_dim(c10::get<int64_t>(inputs[1]), axes.size());
            ExprHandle start = constant(inputs[2]);
            ExprHandle stride = constant(inputs[4]);

            std::vector<ExprHandle> newAxes(axes.begin(), axes.end());
            newAxes[dim] = stride * newAxes[dim] + start;
            return tensorOrConstant(inputs[0], newAxes);
          });
    }
    case aten::unsqueeze: {
      return Compute(
          "aten_unsqueeze",
          c10::fmap<DimArg>(outputShape),
          [&](const std::vector<VarHandle>& axes) {
            int64_t dim = c10::get<int64_t>(inputs[1]);
            if (dim < 0) {
              if (axes.size() == 0) {
                throw malformed_input("axes are zero handling unsqueeze");
              }
              dim += axes.size();
            }
            // To construct an expression for an 'unsqueezed' tensor we need to
            // drop the DIM-th axis, i.e.
            //    unsqueezed_v[i,j,k,l] = v[i,j,l] # dim = 2 - drop index 'k'
            //                 0 1 2 3
            std::vector<ExprHandle> indices;
            int64_t i = 0;
            for (auto a : axes) {
              if (i++ != dim) {
                indices.emplace_back(ExprHandle(a.node()));
              }
            }

            return broadcast(c10::get<BufHandle>(inputs[0]), indices);
          });
    }
    case aten::t: {
      auto shape = valueShape(inputs[0]);
      return computeOperandValue(
          aten::transpose,
          {inputs[0], (int64_t)1, (int64_t)0},
          outputShape,
          outputType,
          device);
    }
    case aten::transpose: {
      auto A = c10::get<BufHandle>(inputs[0]);
      // Trivial case of 0-dim and 1-dim tensors: transpose is just a copy
      if (A.ndim() < 1) {
        return Compute(
            "aten_transpose",
            c10::fmap<DimArg>(outputShape),
            [&](std::vector<VarHandle> axes) {
              TORCH_INTERNAL_ASSERT(
                  axes.size() <= 1,
                  buildErrorMessage("Invalid axes size in transpose"));
              return A.load(axes);
            });
      }
      // Usual case where transpose actually swaps dimensions
      auto start_dim =
          at::maybe_wrap_dim(c10::get<int64_t>(inputs[1]), A.ndim());
      auto to_dim = at::maybe_wrap_dim(c10::get<int64_t>(inputs[2]), A.ndim());
      return Compute(
          "aten_transpose",
          c10::fmap<DimArg>(outputShape),
          [&](std::vector<VarHandle> axes) {
            std::swap(axes[start_dim], axes[to_dim]);
            return A.load(axes);
          });
    }
    case aten::permute: {
      auto A = c10::get<BufHandle>(inputs[0]);
      // Trivial case of 0-dim tensors: just a copy of the input
      if (A.ndim() == 0) {
        return Compute(
            "aten_permute",
            c10::fmap<DimArg>(outputShape),
            [&](const std::vector<VarHandle>& axes) {
              std::vector<ExprHandle> empty_indices;
              return A.load(empty_indices);
            });
      }
      auto permute_dims = c10::get<IntList>(inputs[1]);
      return Compute(
          "aten_permute",
          c10::fmap<DimArg>(outputShape),
          [&](const std::vector<VarHandle>& axes) {
            std::vector<VarHandle> new_axes;
            new_axes.resize(axes.size());
            assert(permute_dims.size() == axes.size());
            for (unsigned i = 0; i < axes.size(); i++) {
              auto new_dim = at::maybe_wrap_dim(permute_dims[i], A.ndim());
              new_axes[new_dim] = axes[i];
            }
            return A.load(new_axes);
          });
    }
    case aten::expand:
    case aten::expand_as: {
      auto A = c10::get<BufHandle>(inputs[0]);
      return Compute(
          "aten_expand",
          c10::fmap<DimArg>(outputShape),
          [&](const std::vector<VarHandle>& axes) {
            std::vector<ExprHandle> indices(axes.begin(), axes.end());
            return broadcast(A, indices);
          });
    }
    case aten::flatten:
    case aten::reshape:
    case aten::view: {
      auto A = c10::get<BufHandle>(inputs[0]);
      if (A.ndim() == 0) {
        return Compute(
            "aten_view",
            c10::fmap<DimArg>(outputShape),
            [&](const std::vector<VarHandle>& axes) {
              std::vector<ExprHandle> empty_indices;
              return A.load(empty_indices);
            });
      }
      auto view_dims = [&]() {
        if (op == aten::flatten) {
          std::vector<int64_t> ret;
          for (const auto dim : c10::irange(outputShape.size())) {
            ret.push_back(outputShape[dim].AsNode<LongImm>()->value());
          }
          return ret;
        }
        return c10::get<IntList>(inputs[1]);
      }();
      return Compute(
          "aten_reshape",
          c10::fmap<DimArg>(outputShape),
          [&](const std::vector<VarHandle>& axes) {
            std::vector<VarHandle> new_axes;
            assert(view_dims.size() == axes.size());
            /*
            Example for the index transformation. Assume we have a tensor A and
            its view B:
              A.size() = [6,2,3]
              B = A.view(2,1,9,1,2)

            In TE IR we would want to represent B as the following loopnest:
              for (i1 in 0..2)
                for (i2 in 0..1)
                  for (i3 in 0..9)
                    for (i4 in 0..1)
                      for (i5 in 0..2)
                        idx = i5 + i4*2 + i3*2 + i2*18 + i1*18
                        B[i1,i2,i3,i4,i5] = A[idx/(3*2), (idx/3)%2, idx%3]
            */
            // NOLINTNEXTLINE(clang-diagnostic-unused-variable)
            ExprHandle cur_stride = 1;
            std::vector<ExprPtr> dims, indices;
            for (size_t idx = 0; idx < view_dims.size(); idx++) {
              dims.push_back(alloc<LongImm>(view_dims[idx]));
              indices.push_back(axes[idx].node());
            }
            ExprHandle flat_idx = ExprHandle(flatten_index(dims, indices));
            std::vector<ExprHandle> orig_buf_indexes(A.ndim(), ExprHandle(0));
            ExprHandle stride = ExprHandle(immLike(flat_idx, 1));
            for (size_t idx = 0; idx < A.ndim(); idx++) {
              size_t dim_idx = A.ndim() - idx - 1;
              // We don't need to generate mod-div for the first dimension -
              // ideally IRSimlifier would get rid of that for us, but for now
              // let's just avoid generating it in the first place.
              if (dim_idx > 0) {
                orig_buf_indexes[dim_idx] = flat_idx / stride % A.dim(dim_idx);
              } else {
                orig_buf_indexes[dim_idx] = flat_idx / stride;
              }
              // In the example above the stride is initially 1 for dim_idx = 2,
              // then it's 3 for dim_idx = 1, and then it's 3*2 for dim_idx = 0.
              stride = stride * A.dim(dim_idx);
            }
            // NOLINTNEXTLINE(clang-analyzer-cplusplus.NewDeleteLeaks)
            return A.load(orig_buf_indexes);
          });
    }
    case aten::mm: // aten::mm is a subset of aten::matmul where both inputs are
                   // rank 2
    case aten::matmul: {
      return computeMatmul(inputs, outputShape, outputType);
    }
    case aten::cat: {
      return computeCat(inputs, outputShape, device);
    }
    case aten::sum: {
      return computeSum(inputs, outputType);
    }
    case aten::softmax: {
      return computeSoftmax(inputs, outputShape, false);
    }
    case aten::log_softmax: {
      return computeSoftmax(inputs, outputShape, true);
    }
    case aten::conv2d: {
      return computeConv2d(inputs, outputShape, outputType);
    } break;
    case aten::linear: {
      // linear = inputs[0] @ inputs[1] + inputs[2]
      // addmm = beta(inputs[3]) * inputs[0] + alpha(inputs[4]) * inputs[1] @
      // inputs[2]
      std::vector<ArgValue> addmmInputs;
      addmmInputs.reserve(5);
      addmmInputs.push_back(inputs[2]);
      addmmInputs.push_back(inputs[0]);
      addmmInputs.push_back(inputs[1]);
      addmmInputs.push_back(1l); // beta
      addmmInputs.push_back(1l); // alpha
      return computeAddMM(addmmInputs, outputShape, outputType);
    } break;
    case aten::addmm: {
      return computeAddMM(inputs, outputShape, outputType);
    } break;
    case aten::mean: {
      return computeMean(inputs, outputShape, outputType);
    } break;
    case aten::adaptive_avg_pool2d: {
      return computeAdaptiveAvgPool2d(inputs, outputShape, outputType);
    } break;
    case aten::quantize_per_tensor: {
      return computeQuantizePerTensor(inputs, outputShape, outputType);
    } break;
    case aten::dequantize: {
      return computeDequantize(inputs, outputShape, outputType);
    } break;
  }
  std::string msg =
      std::string("Unhandled node kind (in computeOperandValue): ") +
      op.toQualString();
  throw malformed_input(msg);
}

c10::optional<ScalarType> findDtypeForValue(const torch::jit::Value* v) {
  if (v->type()->kind() == TypeKind::TensorType) {
    auto tt = v->type()->cast<TensorType>();
    if (tt->scalarType()) {
      return static_cast<ScalarType>(*tt->scalarType());
    }
  }
  return c10::nullopt;
}

Tensor TensorExprKernel::computeValue(const torch::jit::Value* v) {
  auto inputs = v->node()->inputs();
  auto op = v->node()->kind();

  if (op == aten::rand_like) {
    hasRandom_ = true;
  }

  if (op == prim::ConstantChunk) {
    return Compute(
        "prim_constantchunk",
        c10::fmap<DimArg>(sizesForValue(v)),
        [this, v](const std::vector<VarHandle>& axes) {
          auto const& n = v->node();
          int64_t dim = n->i(attr::dim);
          int64_t chunks = n->i(attr::chunks);
          std::vector<ExprHandle> indices(axes.begin(), axes.end());
          return chunk(
              bufs_.at(n->input(0)), v->offset(), dim, chunks, indices);
        });
  }

  std::vector<ArgValue> argInputs;
  if (op != aten::to) {
    for (auto inp : inputs) {
      argInputs.push_back(toArg(inp));
    }
  } else {
    argInputs.push_back(toArg(inputs[0]));
  }

  auto outputType = findDtypeForValue(v->node()->output());
  std::vector<ExprHandle> outputShape = sizesForValue(v);
  // handle ops optional arguments
  // TODO: Avoid materializing optional tensors
  switch (op) {
    case aten::conv2d: {
      // handle optional bias
      if (c10::get_if<ArgNone>(&argInputs[2])) {
        Dtype dtype = outputType ? Dtype(*outputType) : kFloat;
        std::vector<ExprHandle> biasShape;
        biasShape.push_back(outputShape[1]);
        auto bias_tensor =
            at::zeros({outputShape[1].AsNode<LongImm>()->value()});
        unpacked_constant_tensors_.push_back(bias_tensor);
        BufPtr buf = alloc<Buf>(
            "conv2d_bias_opt_" + sanitizeName(v->debugName()),
            ExprHandleVectorToExprVector(biasShape),
            dtype);
        constants_.push_back({buf, bias_tensor.data_ptr()});
        argInputs[2] = BufHandle(buf);
      }
    } break;
  }

  if (NNCLoweringFunction custom_lowering = getCustomLoweringFor(op)) {
    return custom_lowering(argInputs, outputShape, outputType, device_);
  }
  return computeOperandValue(op, argInputs, outputShape, outputType, device_);
}

// Return the (lower, upper) loop bounds if they are constants, else nullopt.
c10::optional<std::pair<int64_t, int64_t>> loopBounds(ForPtr loop) {
  auto start = IRSimplifier::simplify(loop->start());
  auto stop = IRSimplifier::simplify(loop->stop());
  if (!start->isConstant() || !stop->isConstant()) {
    return c10::nullopt;
  }
  return c10::make_optional(
      std::make_pair(immediateAs<int64_t>(start), immediateAs<int64_t>(stop)));
}

// True if all the loops in this vector have equal bounds.
bool loopBoundsAllEqual(const std::vector<ForPtr>& loops) {
  auto bounds = loopBounds(loops[0]);
  if (!bounds) {
    return false;
  }
  for (auto const& loop : loops) {
    auto next = loopBounds(loop);
    if (!next) {
      return false;
    }
    if (bounds->first != next->first || bounds->second != next->second) {
      return false;
    }
  }
  return true;
}

// Recursively fuse all the loops with matching bounds in `st`.  Stops fusing
// at any level containing non-loops or non-matching bounds.  The restriction
// on matching bounds exists to avoid inserting conditionals on the loop
// indices where none would be needed, which would significantly complicate
// vectorization.
void fuseAllLoops(StmtPtr st) {
  if (auto block = to<tensorexpr::Block>(st)) {
    std::vector<ForPtr> loopsToFuse;
    for (auto stmt : *block) {
      auto loop = to<For>(stmt);
      if (!loop) {
        // Block contains something that's not a loop.  Quit.
        return;
      }
      loopsToFuse.push_back(loop);
    }
    if (loopsToFuse.empty()) {
      return;
    }
    if (!loopBoundsAllEqual(loopsToFuse)) {
      return;
    }
    // NOLINTNEXTLINE(cppcoreguidelines-init-variables)
    ForPtr fusedLoop;
    if (!LoopNest::fuseLoops(loopsToFuse, &fusedLoop)) {
      return;
    }
    fuseAllLoops(fusedLoop->body());
  }
}

// Compute the trip count of a loop if it is a constant.
c10::optional<int64_t> tripCount(ForPtr loop) {
  auto tc = IRSimplifier::simplify(
      cast<int64_t>(ExprHandle(loop->stop()) - ExprHandle(loop->start())));
  if (auto val = to<LongImm>(tc.node())) {
    return val->value();
  }
  return c10::nullopt;
}

// Prune innermost loops until iterations satisfies a minimum grain size.
static void pruneByGrainSize(std::vector<ForPtr>& loops) {
  constexpr int64_t minGrainSize = 32768;
  int64_t grainSize = 1;
  for (int64_t i = loops.size(); i > 0; i--) {
    auto tc = tripCount(loops[i - 1]);
    if (!tc) {
      break;
    }
    grainSize *= *tc;
    if (grainSize < minGrainSize) {
      loops.pop_back();
    }
  }
}

// Retain enough outermost loops to fill the number of threads.
static void pruneByThreadCount(std::vector<ForPtr>& loops) {
  int64_t trips = 1;
  auto threads = at::get_num_threads();
  auto it = loops.begin();
  for (; it != loops.end(); it++) {
    if (trips >= threads) {
      break;
    }
    auto tc = tripCount(*it);
    if (!tc) {
      break;
    }
    trips *= *tc;
  }
  loops.erase(it, loops.end());
}

// Flatten and parallelize outer loops, subject to a minimum number of elements
// in the inner loop, and a maximum level of thread-level parallelism in the
// outer loops.
template <typename Bufs>
static void parallelizeOuterLoops(LoopNest& l, Bufs&& bufs) {
  for (auto const& buf : bufs) {
    auto loops = l.getLoopStmtsFor(buf);
    pruneByGrainSize(loops);
    pruneByThreadCount(loops);

    // There are no loops to parallelize; give up.
    if (loops.size() == 0) {
      continue;
    }
    // The loop nest contains a reduction; give up.
    auto reductions = NodeFinder<ReduceOp>::find(loops[0]);
    if (reductions.size() > 0) {
      continue;
    }
    // The loop nest has loop carried dependences; give up.
    if (LoopNest::hasLoopCarriedDependence(loops[0])) {
      continue;
    }
    // Try to flatten the outer loops and parallelize them if successful.
    ForPtr flattened = nullptr;
    if (loops.size() == 1) {
      flattened = loops[0];
    } else {
      LoopNest::flatten(loops, &flattened);
    }
    if (flattened) {
      flattened->set_parallel();
    }
  }
}

StmtPtr TensorExprKernel::transformLoops(BackendType backendType, StmtPtr st) {
  torch::jit::tensorexpr::LoopNest l(st, bufOutputs_);
  LoopNest::sanitizeNames(l.root_stmt());
  GRAPH_DEBUG("Original Stmt:\n", std::to_string(l.root_stmt()), "\n");

  bool hasReduction = NodeFinder<ReduceOp>::find(l.root_stmt()).size() != 0;

  // For Block codegen we create a map of tensor dims before
  // inlining. Like GPU codegen we need to inline. But the order
  // where this analysis is run matters.
  auto block_analysis = std::make_unique<CreateBufferMap>();
  if (backendType == kBlockCodeGen) {
    // Run Block analysis to get multi dim buffer info
    auto root_stmt = l.root_stmt();
    root_stmt->accept(block_analysis.get());
  }
  l.simplify();
  GRAPH_DEBUG("after simplify", *l.root_stmt());

  // Inlining output & intermediate buffers can duplicate computation.
  // Duplicating work can slow down the program if it's not ameliorated in some
  // way, but we've empirically found that:
  // - On CPU, LLVM's CSE does a good job as long as you horizontally fuse
  //   output loops.
  // - On GPU, there's enough compute to hide the extra work, and inlining
  //   avoids synchronizing between kernels.
  l.inlineIntermediateBufs(/*allow_duplicated_work=*/true);
  GRAPH_DEBUG("after inline", *l.root_stmt());

  // Optimizing conditionals needs to be performed after inlining because
  // inlining wouldn't work once the loops are split. Also, it has to be
  // performed before loop fusion because loop fusion introduces cases where
  // multiple conditionals are in the same loop and this optimization does not
  // handle such cases yet.
  if (getOptConditionals()) {
    l.optimizeConditionals();
    GRAPH_DEBUG("after optimizing conditionals: ", *l.root_stmt());
  }

  // Fuse loops "horizontally".  This pass allows us to combine loops that
  // write to different output buffers, as long as they have the same bounds.
  if (backendType == kLLVMCodeGen) {
    fuseAllLoops(l.root_stmt());
    GRAPH_DEBUG("after fuse", *l.root_stmt());
    parallelizeOuterLoops(l, bufOutputs_);
    GRAPH_DEBUG("after parallelize", *l.root_stmt());
  }

  if (backendType == kCudaCodeGen) {
    for (auto buf : bufOutputs_) {
      std::vector<ForPtr> loops = l.getLoopStmtsFor(buf);
      if (loops.empty()) {
        // This happens when Buf is 0-dim
        continue;
      }
      ForPtr flattened = nullptr;
      LoopNest::flatten(loops, &flattened);
      assert(flattened);

      int loopLevels = getTECudaPointwiseLoopLevels();
      const int kDefaultLoopLevels = 2;
      loopLevels = (loopLevels > 0) ? loopLevels : kDefaultLoopLevels;
      int blockCount = getTECudaPointwiseBlockCount();
      int blockSize = getTECudaPointwiseBlockSize();

      if (loopLevels == 2) {
        // NOLINTNEXTLINE(cppcoreguidelines-init-variables)
        ForPtr inner;
        const int kDefaultBlockSize = 512;
        if (blockSize < 0) {
          blockSize = kDefaultBlockSize;
        }
        LoopNest::splitWithMask(flattened, blockSize, &inner);
        flattened->set_gpu_block_index(0);
        inner->set_gpu_thread_index(0);
      } else if (loopLevels == 3) {
        // NOLINTNEXTLINE(cppcoreguidelines-init-variables)
        ForPtr inner;
        // NOLINTNEXTLINE(cppcoreguidelines-init-variables)
        ForPtr inner1;
        // TODO: change the number of microprocessors
        const int kDefaultBlockCount = 1280;
        const int kDefaultBlockSize = 256;
        blockCount = (blockCount > 0) ? blockCount : kDefaultBlockCount;
        blockSize = (blockSize > 0) ? blockSize : kDefaultBlockSize;
        LoopNest::splitWithMask(flattened, blockCount * blockSize, &inner);
        LoopNest::splitWithMask(inner, blockSize, &inner1);
        inner->set_gpu_block_index(0);
        inner1->set_gpu_thread_index(0);
      } else {
        throw std::runtime_error(
            "Invalid loop-level: " + c10::to_string(loopLevels));
      }
    }
  }

  if (backendType == kBlockCodeGen) {
    for (auto buf : bufOutputs_) {
      const int default_fp16_blocksize = 16;
      const int default_uint8_blocksize = 32;
      int blockSize = default_fp16_blocksize;
      // We only handle looplevels == 2 for now
      if (buf->dtype().scalar_type() == ScalarType::Byte) {
        blockSize = default_uint8_blocksize;
      }
      std::vector<ForPtr> loops = l.getLoopStmtsFor(buf);
      TORCH_INTERNAL_ASSERT(
          !loops.empty(),
          buildErrorMessage(
              "No loops found for the buffer " + buf->name_hint() +
              " in the fuser."));
      ForPtr flattened = nullptr;
      LoopNest::flatten(loops, &flattened);
      assert(flattened);

      ForPtr inner = nullptr;
      LoopNest::splitWithMask(flattened, blockSize, &inner);
      flattened->set_gpu_block_index(0);
      inner->set_gpu_thread_index(0);
      flattened->set_buffer_map(block_analysis->getBufferMap());
    }
  }

  if (pre_alloc_) {
    auto interm_bufs = l.getIntermediateBufs();
    preAllocIntermediateBufs(interm_bufs);
    l.prepareForCodegen(interm_bufs);
  } else {
    l.prepareForCodegen();
  }

  GRAPH_DEBUG("after prepareForCodegen", *l.root_stmt());
  l.simplify();
  GRAPH_DEBUG("after simplification", *l.root_stmt());

  if (backendType == kLLVMCodeGen && !hasReduction) {
    l.vectorizeInnerLoops();
    GRAPH_DEBUG("after vectorization", *l.root_stmt());
  }

  StmtPtr stmt = l.root_stmt();
  // Arithmetic Simplification.
  stmt = IRSimplifier::simplify(stmt);
  GRAPH_DEBUG("Final Stmt:\n", std::to_string(stmt), "\n");
  return stmt;
}

std::string TensorExprKernel::getCodeGenName(BackendType backendType) {
  switch (backendType) {
    case kCudaCodeGen:
      return "cuda_codegen";
    case kLLVMCodeGen:
      return "llvm_codegen";
    case kSimpleIREval:
      return "simple_ir_eval";
    case kBlockCodeGen:
      return "block_codegen";
    default:
      throw std::runtime_error(
          "invalid backend type: " +
          c10::to_string(static_cast<int>(backendType)));
  }
}

template <typename T>
static bool isValidPrimProperty(const c10::optional<T>& a, T b) {
  return !a.has_value() || *a == b;
}

TensorExprKernel::BackendType TensorExprKernel::inferBackendTypeFromDevice(
    at::Device device) {
  BackendType backendType = BackendType::kUninitialized;
  if (device.type() == at::kCUDA) {
    backendType = kCudaCodeGen;
  } else if (device.type() == at::kCPU && getTEGenerateBlockCode()) {
    backendType = kBlockCodeGen;
  } else if (device.type() == at::kCPU) {
#ifdef TORCH_ENABLE_LLVM
    backendType = dontUseLLVMFlag() ? kSimpleIREval : kLLVMCodeGen;
#else
    backendType = kSimpleIREval;
#endif
    if (getTEMustUseLLVMOnCPU() && backendType == kSimpleIREval) {
      throw std::runtime_error("LLVM Backend not found");
    }
  } else {
    throw std::runtime_error("Invalid device type");
  }
  return backendType;
}

// we use the debug names in printing cuda code, they need to be removed
// of characters that can't be used in a variable identifier
void TensorExprKernel::genInputDebugNames() {
  std::unordered_map<std::string, const torch::jit::Value*> name_to_value;
  std::unordered_set<std::string> name_set;
  std::unordered_map<const torch::jit::Value*, std::string> value_to_name;
  for (const torch::jit::Value* input : graph_->inputs()) {
    std::string sanitized_name = sanitizeName(input->debugName());
    // we could get fancier here, but name conflict is extremely unlikely
    while (name_set.count(sanitized_name)) {
      sanitized_name.append("_");
    }
    value_to_name[input] = sanitized_name;
    name_set.insert(sanitized_name);
  }
  input_name_map_ = std::move(value_to_name);
}

template <typename T>
static std::vector<ExprHandle> toExprHandles(const std::vector<T>& sizes) {
  std::vector<ExprHandle> dims;
  dims.reserve(sizes.size());
  for (auto const& size : sizes) {
    dims.emplace_back(size);
  }
  return dims;
}

Tensor TensorExprKernel::bindInput(const torch::jit::Value* input) {
  auto const& t = input->type();
  Tensor result(nullptr, nullptr);
  switch (t->kind()) {
    case TypeKind::TensorType: {
      auto tt = input->type()->cast<TensorType>();
      if (!input->isCompleteTensor()) {
        std::string msg = std::string("Shapes for input '%") +
            input->debugName() + "' are unknown";
        throw malformed_input(msg);
      }
      if (isContiguous(input)) {
        BufHandle inBuffer(
            "t" + input_name_map_[input],
            toExprHandles(*tt->sizes().concrete_sizes()),
            ToDtype(static_cast<ScalarType>(*tt->scalarType())));
        bufs_.emplace(input, inBuffer.node());
        bufferArgs_.emplace_back(inBuffer);
        break;
      }
      BufHandle inBuffer(
          "t" + input_name_map_[input],
          {0},
          ToDtype(static_cast<ScalarType>(*tt->scalarType())));
      std::vector<DimArg> inputTensorDims;
      for (size_t i = 0; i < *tt->sizes().size(); i++) {
        auto const size = *tt->sizes()[i];
        inputTensorDims.emplace_back(DimArg(size, "i" + c10::to_string(i)));
      }
      auto const strides = tt->strides();
      result = Compute(
          "input" + c10::to_string(bufs_.size() + 1),
          inputTensorDims,
          [&](const std::vector<VarHandle>& axes) {
            ExprHandle idx = 0;
            for (size_t i = 0; i < axes.size(); i++) {
              idx = idx + axes[i] * *strides[i];
            }
            return inBuffer.load(idx);
          });
      bufs_.emplace(input, result.buf());
      bufferArgs_.emplace_back(inBuffer);
      break;
    }
    case TypeKind::FloatType: {
      VarHandle v("v" + input_name_map_[input], kDouble);
      bufferArgs_.emplace_back(v);
      scalars_.emplace(input, v);
      break;
    }
    case TypeKind::BoolType: {
      VarHandle v("v" + input_name_map_[input], kBool);
      bufferArgs_.emplace_back(v);
      scalars_.emplace(input, v);
      break;
    }
    case TypeKind::IntType: {
      VarHandle v("v" + input_name_map_[input], kLong);
      bufferArgs_.emplace_back(v);
      scalars_.emplace(input, v);
      break;
    }
    default: {
      throw unsupported_dtype(t->repr_str());
      break;
    }
  }
  return result;
}

NNCLoweringFunction TensorExprKernel::getCustomLoweringFor(
    c10::Symbol op) const {
  if (custom_lowerings_.count(op))
    return custom_lowerings_.at(op);
  return nullptr;
}

template <typename T>
std::vector<size_t> reverse_sort_indices(const std::vector<T>& v) {
  // initialize original index locations
  std::vector<size_t> idx(v.size());
  iota(idx.begin(), idx.end(), 0);

  std::sort(idx.begin(), idx.end(), [&v](size_t i1, size_t i2) {
    return v[i1] > v[i2];
  });
  return idx;
}

bool denseAndNonOverlapping(
    at::ArrayRef<int64_t> sizes,
    at::ArrayRef<int64_t> strides) {
  return (strides == at::infer_dense_strides(sizes, strides));
}

Tensor TensorExprKernel::convertOutputToCorrectStrides(torch::jit::Value* v) {
  const TensorTypePtr& tt = v->type()->expect<TensorType>();
  TORCH_INTERNAL_ASSERT(
      bufs_.count(v),
      buildErrorMessage(
          "Ouput tensor has no corresponding bufs in the fuser."));
  BufPtr buf = bufs_.at(v);

  // No shape info is present in the graph
  if (!tt->sizes().concrete_sizes()) {
    std::string msg =
        std::string("Shapes for output '%") + v->debugName() + "' are unknown";
    throw malformed_input(msg);
  }

  TORCH_INTERNAL_ASSERT(
      tt->sizes().concrete_sizes(),
      buildErrorMessage("Output shapes are unknown."));
  auto sizes = *tt->sizes().concrete_sizes();
  std::vector<int64_t> default_strides = TensorType::contiguousStridesOf(sizes);
  if (!tt->strides().concrete_sizes()) {
    return Tensor(buf, nullptr);
  }
  TORCH_INTERNAL_ASSERT(
      tt->strides().concrete_sizes(),
      buildErrorMessage("Output strides are unknown."));
  const std::vector<int64_t> strides = *tt->strides().concrete_sizes();
  // All Tensors in NNC are layed out in default, contiguous layout.
  // If the output is also default contiguous we don't need to do anything
  if (strides == default_strides) {
    return Tensor(buf, nullptr);
  }
  // If the tensor is not dense or overlaps, we have
  // no way of matching the profiled striding
  if (!denseAndNonOverlapping(sizes, strides)) {
    return Tensor(buf, nullptr);
  }

  auto dims = c10::fmap<DimArg>(sizesForValue(v));
  // We need to convert the output tensor so that its values are layed
  // so that when viewed from the output strides the values are correct.
  // A contiguous Tensor of size(2, 3) with values 0-5 is layed out as:
  // [0] [1] [2] [3] [4] [5]
  // The same valued tensor with strides (2, 1) would be layed out like
  // [0] [3] [1] [4] [2] [5]
  // When we are doing the re-ordering of values into the output tensor,
  // we are iterating per-element of the input, and we are fixed
  // in indexing in to the output tensor at [i, j] = val
  // `val` we want here is equal to the indices for the output
  // tensor that would have given the same position as the output
  // The position is equal to the sum of stride[i] * index[i],
  // and we can can calculate the equivalent indices in the
  // output tensor strides by iteratively computing the index of
  // the biggest stride:
  // absolute = ...
  // for stride in strides_from_largest_to_smallest:
  //     cur_idx = absolute // stride
  //     absolute = absolute % stride

  auto zero = LongImm::make(0);
  return Compute(
      "output_1", dims, [&](const std::vector<VarHandle>& axes_input) {
        std::vector<ExprHandle> axes(axes_input.begin(), axes_input.end());
        auto absolute_position = ExprHandle(immLike(axes[0], 0));
        for (size_t i = 0; i < axes.size(); ++i) {
          absolute_position = absolute_position +
              (ExprHandle(immLike(axes[i], default_strides[i])) * axes[i]);
        }
        std::vector<size_t> sorted_stride_indices =
            reverse_sort_indices(strides);
        std::vector<ExprHandle> new_axes(sorted_stride_indices.size());
        for (size_t stride_index : sorted_stride_indices) {
          auto size = sizes[stride_index];
          auto index = zero;
          if (size != 1) {
            auto stride = strides[stride_index];
            index = absolute_position /
                ExprHandle(immLike(absolute_position, stride));
            absolute_position = absolute_position %
                ExprHandle(immLike(absolute_position, stride));
          }
          new_axes[stride_index] = index;
        }
        return BufHandle(buf).load(new_axes);
      });
}

void TensorExprKernel::bindConstant(const torch::jit::Value* v) {
  auto val = toIValue(v).value();
  if (torch::isCustomClass(val)) {
    auto name_hint = "const_" + sanitizeName(v->debugName());
    auto dtype = Dtype(ScalarType::Float);
    std::vector<ExprPtr> dims;
    BufPtr buf = alloc<Buf>(name_hint, dims, dtype);
    auto dataPtr = val.toObjectRef().getSlot(0).toCapsule().get();
    constants_.push_back({buf, dataPtr});
    bufs_[v] = buf;
    return;
  }
  if (!v->type()->cast<TensorType>()) {
    // Only Tensor constants need to be bound, scalar constants will be turned
    // into immediates in TE IR
    return;
  }
  auto const_tensor = toIValue(v)->toTensor();

  const auto& tt = v->type()->expect<TensorType>();
  auto sizes = *tt->sizes().concrete_sizes();
  std::vector<ExprHandle> te_sizes;
  te_sizes.reserve(sizes.size());
  for (auto s : sizes) {
    te_sizes.push_back(s);
  }
  BufPtr buf = alloc<Buf>(
      "const_" + sanitizeName(v->debugName()),
      ExprHandleVectorToExprVector(te_sizes),
      ToDtype(static_cast<ScalarType>(*tt->scalarType())));

  if (!const_tensor.is_contiguous()) {
    const_tensor = const_tensor.clone().contiguous();
    unpacked_constant_tensors_.push_back(const_tensor);
  }

  constants_.push_back({buf, const_tensor.data_ptr()});
  bufs_[v] = buf;
}

void TensorExprKernel::preAllocIntermediateBufs(
    std::unordered_set<BufPtr>& interm_bufs) {
  std::vector<std::pair<BufPtr, void*>> allocated_bufs;
  for (auto it = interm_bufs.begin(); it != interm_bufs.end();) {
    // Check if buf shape is static and compute its size if static.
    auto buf = *it;
    bool is_static = true;
    size_t size =
        elementSize(buf->dtype().scalar_type()) * buf->dtype().lanes();
    for (auto& d : buf->dims()) {
      if (!d->isConstant()) {
        is_static = false;
        break;
      }
      size = size * (*intValue(d));
    }
    // Only allocate memory for static bufs.
    if (!is_static) {
      ++it;
      continue;
    }
    auto bp = (void*)malloc(size);
    if (!bp) {
      ++it;
      continue;
    }
    allocated_bufs.emplace_back(buf, bp);
    it = interm_bufs.erase(it);
  }
  std::sort(
      allocated_bufs.begin(),
      allocated_bufs.end(),
      [](const auto& a, const auto& b) {
        return a.first->name_hint() > b.first->name_hint();
      });
  for (auto& a : allocated_bufs) {
    constants_.push_back({a.first, a.second});
  }
}

void TensorExprKernel::compile() {
  GRAPH_DUMP("TensorExprKernel graph:", graph_);

  device_ = *pickDeviceType(graph_);
  OptimizeCat(graph_);

  // Block to collect the Stmts corresponding to all tensors.
  auto block = alloc<Block>(std::vector<StmtPtr>({}));

  // Bind inputs to buffers.
  nInputs_ = graph_->inputs().size();
  genInputDebugNames();
  for (auto const& input : graph_->inputs()) {
    Tensor t = bindInput(input);
    if (t.stmt()) {
      block->append_stmt(t.stmt());
    }
  }

  // Bind nodes to tensor compute expressions.
  for (auto const& n : graph_->nodes()) {
    if (n->kind() == prim::ListConstruct) {
      continue;
    } else if (n->kind() == prim::Constant) {
      bindConstant(n->output());
      continue;
    } else {
      for (auto const& output : n->outputs()) {
        if (output->hasUses()) {
          Tensor t = computeValue(output);
          bufs_.emplace(output, t.buf());
          block->append_stmt(t.stmt());
        }
      }
    }
    if (hasRandom_ && hasBroadcast_) {
      throw std::runtime_error(
          "Cannot support broadcast and random within one kernel");
    }
  }

  // Move output operands from `bufs_` to `bufOutputs_`
  for (auto& output : graph_->outputs()) {
    if (!bufs_.count(output)) {
      throw malformed_input("cannot find output Tensor");
    }
    // The "strided" tensor will be incorrect if used in NNC,
    // since NNC views it as contiguous. Only convert it to the right
    // strides at the end of the kernel (if already contiguous it's a no-op)
    Tensor properly_strided_output = convertOutputToCorrectStrides(output);
    if (properly_strided_output.stmt()) {
      block->append_stmt(properly_strided_output.stmt());
    }
    // NOLINTNEXTLINE(clang-analyzer-cplusplus.NewDeleteLeaks)
    bufs_[output] = properly_strided_output.buf();
    const auto& tt = output->type()->expect<TensorType>();
    auto sizes = *tt->sizes().concrete_sizes();
    tensorOutputSizes_.push_back(sizes);
    auto strides = tt->strides().concrete_sizes();

    // If the tensor is not dense or overlaps, we have
    // no way of matching the profiled striding
    if (strides && denseAndNonOverlapping(sizes, *strides)) {
      tensorOutputStrides_.push_back(*strides);
    } else {
      tensorOutputStrides_.push_back(TensorType::contiguousStridesOf(sizes));
    }

    bufOutputs_.insert(bufs_.at(output));
    bufferArgs_.emplace_back(BufHandle(bufs_.at(output)));
    tensorOutputTensorOptions_.emplace_back(
        c10::TensorOptions(tensorType(bufs_.at(output))).device(device_));
    bufs_.erase(output);
  }

  BackendType backendType = inferBackendTypeFromDevice(device_);
  StmtPtr stmt = transformLoops(backendType, block);

  for (auto c : constants_) {
    bufferArgs_.emplace_back(BufHandle(c.buf));
  }

  // Generate code.
  codegen_ = CreateCodeGen(
      getCodeGenName(backendType),
      stmt,
      bufferArgs_,
      device_,
      SubgraphUtils::generateNameForGraph(graph_));
}

TensorExprKernel::TensorExprKernel(
    const std::shared_ptr<Graph>& subgraph,
    std::unordered_map<c10::Symbol, NNCLoweringFunction> custom_lowerings,
    bool pre_alloc /*= false*/)
    : graph_(subgraph),
      code_(subgraph, ""),
      custom_lowerings_(std::move(custom_lowerings)),
      pre_alloc_(pre_alloc) {
  allow_fallback_ = fallbackAllowed();
  if (!allow_fallback_) {
    compile();
    return;
  }

  use_fallback_ = fallbackEnforced();
  if (use_fallback_) {
    return;
  }

  try {
    compile();
  } catch (...) {
    use_fallback_ = true;
  }
}

void TensorExprKernel::run(Stack& stack) {
  if (!use_fallback_ && !allow_fallback_) {
    runKernel(stack);
  } else if (!use_fallback_ && allow_fallback_) {
    try {
      runKernel(stack);
    } catch (...) {
      fallback(stack);
    }
  } else {
    fallback(stack);
  }
}

std::vector<CodeGen::CallArg> TensorExprKernel::prepareRunArgs(
    const at::ArrayRef<IValue>& inputs,
    std::vector<at::Tensor>& outputs) {
  // TODO: preallocate `runArgs` during compilation and fill in values where
  // possible (e.g. for constant tensors)
  std::vector<CodeGen::CallArg> runArgs;
  runArgs.reserve(inputs.size() + bufOutputs_.size());

  for (auto& input : inputs) {
    if (input.isInt()) {
      runArgs.emplace_back(input.toInt());
    } else if (input.isDouble()) {
      runArgs.emplace_back(input.toDouble());
    } else if (input.isTensor()) {
      runArgs.emplace_back(input.toTensor().data_ptr());
    }
  }

  for (size_t i = 0, e = bufOutputs_.size(); i < e; ++i) {
    auto const& opts = tensorOutputTensorOptions_[i];
    outputs.emplace_back(codegen_->empty_strided(
        tensorOutputSizes_[i],
        tensorOutputStrides_[i],
        opts.dtype,
        opts.layout,
        opts.device,
        opts.pinned_memory));
    runArgs.emplace_back(outputs.back().data_ptr());
  }

  for (auto c : constants_) {
    runArgs.emplace_back(c.ptr);
  }

  return runArgs;
}

StmtPtr TensorExprKernel::getCodeGenStmt() {
  return codegen_->stmt();
}

void TensorExprKernel::runKernel(Stack& stack) {
  // Set up arguments (inputs, then outputs) for kernel call.
  auto inputs = last(stack, nInputs_);
  std::vector<at::Tensor> outputs;

  std::vector<CodeGen::CallArg> runArgs = prepareRunArgs(inputs, outputs);

  // Call the kernel.
  codegen_->call(runArgs);

  // Update the stack.
  drop(stack, nInputs_);
  for (auto& o : outputs) {
    push_one(stack, std::move(o));
  }
}

void TensorExprKernel::runFast(
    const std::vector<void*>& inputs,
    const std::vector<void*>& outputs) {
  std::vector<void*> args(inputs);
  args.reserve(inputs.size() + outputs.size() + constants_.size());
  args.insert(args.end(), outputs.begin(), outputs.end());

  // TODO: we can consider preallocating and pre-filling the args vector.
  for (auto c : constants_) {
    args.push_back(c.ptr);
  }

  // Call the kernel.
  codegen_->call_raw(args);
}<|MERGE_RESOLUTION|>--- conflicted
+++ resolved
@@ -374,38 +374,6 @@
   return true;
 }
 
-<<<<<<< HEAD
-void annotateInputShapes(
-    const std::shared_ptr<Graph>& graph,
-    const std::vector<c10::optional<at::Tensor>>& example_inputs) {
-  // TORCH_INTERNAL_ASSERT(
-  //    graph->inputs().size() == example_inputs.size(),
-  //    buildErrorMessage("Given inputs do not match the fuser graph inputs."));
-  for (size_t idx = 0; idx < example_inputs.size(); idx++) {
-    if (auto t = example_inputs[idx]) {
-      auto concrete_tensor_type = tensorTypeInCurrentExecutionContext(*t);
-      graph->inputs().at(idx)->setType(concrete_tensor_type);
-    }
-  }
-}
-
-std::shared_ptr<Graph> removeUnusedSelfArgument(
-    const std::shared_ptr<Graph>& graph) {
-  if (graph->inputs().size() == 0) {
-    return graph;
-  }
-  jit::Value* self_argument = graph->inputs().at(0);
-  if (self_argument->uses().size() != 0 ||
-      !self_argument->type()->is_module()) {
-    return graph;
-  }
-  std::shared_ptr<Graph> res = graph->copy();
-  res->eraseInput(0);
-  return res;
-}
-
-=======
->>>>>>> 393cd49f
 std::vector<ExprHandle> valueShape(const ArgValue& v) {
   if (auto b = c10::get_if<tensorexpr::BufHandle>(&v)) {
     return b->dims();
@@ -1436,20 +1404,19 @@
 
   auto qscale = constant(inputs[1]);
   auto qzero = constant(inputs[2]);
-  std::cout << "qscale:" << qscale << std::endl;
-  std::cout << "qzero:" << qzero << std::endl;
   // TODO: handle inputs[3] argument as dtype, asserts qint8, quint8
+  // TODO: optimize casts
   auto dtype = Dtype(ScalarType::Byte);
   // Q(x, scale, zero) = round(x / scale + zero)
-  // TODO: add rounding
+  const BufHandle& inp = c10::get<BufHandle>(inputs[0]);
+
+	auto inp_dtype = inp.node()->dtype();
+  qscale = promoteToDtype(qscale, inp_dtype.scalar_type());
+  qzero = promoteToDtype(qzero, inp_dtype.scalar_type());
   ExprHandle exprHandle = promoteToDtype(
-      tensorOrConstant(inputs[0], indices) / qscale + qzero,
+      tensorOrConstant(inputs[0], indices) / qscale + qzero + FloatImm::make(0.5f),
       dtype.scalar_type());
 
-  std::cout << "XXX " << __FUNCTION__ << std::endl;
-  for (const auto& arg : inputs) {
-    std::cout << "XXX " << getArgValueName(arg) << std::endl;
-  }
   BufPtr buf = alloc<Buf>(
       "quantize_per_tensor",
       output_sizes_expr,
@@ -2624,6 +2591,12 @@
     case aten::dequantize: {
       return computeDequantize(inputs, outputShape, outputType);
     } break;
+    default: {
+      std::string msg =
+          std::string("Unhandled node kind (in computeOperandValue): ") +
+          op.toQualString();
+      throw malformed_input(msg);
+    }
   }
   std::string msg =
       std::string("Unhandled node kind (in computeOperandValue): ") +
