#include <pybind11/functional.h>
#include <pybind11/operators.h>
#include <pybind11/stl.h>
#include <torch/csrc/jit/python/pybind_utils.h>
#include <torch/csrc/jit/tensorexpr/codegen.h>
#ifdef USE_CUDA
#include <torch/csrc/jit/tensorexpr/cuda_codegen.h>
#endif
#include <torch/csrc/jit/tensorexpr/graph_opt.h>
#include <torch/csrc/jit/tensorexpr/ir_printer.h>
#include <torch/csrc/jit/tensorexpr/ir_simplifier.h>
#include <torch/csrc/jit/tensorexpr/kernel.h>
#include <torch/csrc/jit/tensorexpr/llvm_codegen.h>
#include <torch/csrc/jit/tensorexpr/loopnest.h>
#include <torch/csrc/jit/tensorexpr/lowerings.h>
#include <torch/csrc/jit/tensorexpr/reduction.h>

namespace torch {
namespace jit {
using namespace torch::jit::tensorexpr;

ArgValue convertPyToArgValue(py::handle inp) {
  if (py::isinstance<BufHandle>(inp)) {
    return py::cast<BufHandle>(inp);
  } else if (py::isinstance<VarHandle>(inp)) {
    return py::cast<VarHandle>(inp);
  } else if (py::isinstance<py::bool_>(inp)) {
    return py::cast<bool>(inp);
  } else if (py::isinstance<py::float_>(inp)) {
    return py::cast<double>(inp);
  } else if (py::isinstance<py::int_>(inp)) {
    return py::cast<int64_t>(inp);
  } else if (py::isinstance<py::none>(inp)) {
    return ArgNone();
  } else if (py::isinstance<py::list>(inp)) {
    auto l = py::cast<py::list>(inp);
    if (l.size() == 0) {
      return std::vector<BufHandle>();
    } else if (py::isinstance<py::int_>(l[0])) {
      return py::cast<IntList>(inp);
    } else if (py::isinstance<BufHandle>(l[0])) {
      return py::cast<BufList>(inp);
    } else {
      throw std::runtime_error("vector conversion failed");
    }
  } else {
    throw std::runtime_error("conversion not yet implemented");
  }
}

Dtype parsePythonDtype(py::handle obj) {
  if (THPDtype_Check(obj.ptr())) {
    return Dtype(reinterpret_cast<THPDtype*>(obj.ptr())->scalar_type);
  } else {
    throw std::runtime_error("expected a torch.dtype instance");
  }
}

void initTensorExprBindings(PyObject* module) {
  auto m = py::handle(module).cast<py::module>();

  // Tensor Expr Classes
  auto te = m.def_submodule("_te");

  auto dtype_class =
      py::class_<Dtype>(te, "Dtype").def(py::init(&parsePythonDtype));
  py::implicitly_convertible<py::object, Dtype>();

#define DTYPE_SINGLETON_ACCESSOR(ctype, name) \
  dtype_class.def_property_readonly_static(   \
      #name, [](py::object) { return k##name; }); // NOLINT
  AT_FORALL_SCALAR_TYPES_AND3(Bool, Half, BFloat16, DTYPE_SINGLETON_ACCESSOR)
#undef DTYPE_SINGLETON_ACCESSOR

  auto expr_handle_class =
      py::class_<ExprHandle>(te, "ExprHandle")
          .def(
              "__str__",
              [](const ExprHandle& self) {
                std::stringstream ss;
                ss << self;
                return ss.str();
              })
          .def(py::self + py::self)
          .def(py::self * py::self)
          .def(py::self - py::self)
          .def(py::self / py::self)
          .def(py::self % py::self)
          .def(py::self == py::self)
          .def(py::self != py::self)
          .def(py::self > py::self)
          .def(py::self >= py::self)
          .def(py::self < py::self)
          .def(py::self <= py::self)
          .def(py::self & py::self)
          .def(py::self | py::self)
          .def(py::self ^ py::self)
          .def(py::self << py::self)
          .def(py::self >> py::self)
          .def(
              "__pow__",
              [](const ExprHandle& self, const ExprHandle& other) {
                return pow(self, other);
              })
          .def("sin", [](const ExprHandle& self) { return sin(self); })
          .def("cos", [](const ExprHandle& self) { return cos(self); })
          .def("tan", [](const ExprHandle& self) { return tan(self); })
          .def("asin", [](const ExprHandle& self) { return asin(self); })
          .def("acos", [](const ExprHandle& self) { return acos(self); })
          .def("atan", [](const ExprHandle& self) { return atan(self); })
          .def("sinh", [](const ExprHandle& self) { return sinh(self); })
          .def("cosh", [](const ExprHandle& self) { return cosh(self); })
          .def("tanh", [](const ExprHandle& self) { return tanh(self); })
          .def("sigmoid", [](const ExprHandle& self) { return sigmoid(self); })
          .def("exp", [](const ExprHandle& self) { return exp(self); })
          .def("expm1", [](const ExprHandle& self) { return expm1(self); })
          .def(
              "abs",
              [](const ExprHandle& self) { return tensorexpr::abs(self); })
          .def("log", [](const ExprHandle& self) { return log(self); })
          .def(
              "fast_tanh",
              [](const ExprHandle& self) { return fast_tanh(self); })
          .def(
              "fast_sigmoid",
              [](const ExprHandle& self) { return fast_sigmoid(self); })
          .def(
              "fast_log", [](const ExprHandle& self) { return fast_log(self); })
          .def("log_vml", [](const ExprHandle& self) { return log_vml(self); })
          .def("log2", [](const ExprHandle& self) { return log2(self); })
          .def("log10", [](const ExprHandle& self) { return log10(self); })
          .def("log1p", [](const ExprHandle& self) { return log1p(self); })
          .def("erf", [](const ExprHandle& self) { return erf(self); })
          .def("erfc", [](const ExprHandle& self) { return erfc(self); })
          .def(
              "sqrt",
              [](const ExprHandle& self) { return tensorexpr::sqrt(self); })
          .def("rsqrt", [](const ExprHandle& self) { return rsqrt(self); })
          .def("ceil", [](const ExprHandle& self) { return ceil(self); })
          .def("floor", [](const ExprHandle& self) { return floor(self); })
          .def("round", [](const ExprHandle& self) { return round(self); })
          .def("trunc", [](const ExprHandle& self) { return trunc(self); })
          .def("frac", [](const ExprHandle& self) { return frac(self); })
          .def("lgamma", [](const ExprHandle& self) { return lgamma(self); })
          .def("isnan", [](const ExprHandle& self) { return isnan(self); })
          .def(
              "cast",
              [](const ExprHandle& self, const Dtype& dt) {
                return Cast::make(dt, self);
              })
#define EXPRHANDLE_INIT(ctype, name) \
  .def(py::init([](ctype val) { return name##Imm::make(val); }))
              AT_FORALL_SCALAR_TYPES_AND3(Bool, Half, BFloat16, EXPRHANDLE_INIT)
#undef EXPRHANDLE_INIT
      ;

#define EXPRHANDLE_IMPL_CONV(ctype, name) \
  py::implicitly_convertible<ctype, ExprHandle>();
  AT_FORALL_SCALAR_TYPES_AND3(Bool, Half, BFloat16, EXPRHANDLE_IMPL_CONV)
#undef EXPRHANDLE_IMPL_CONV

  te.def(
      "ifThenElse",
      [](const ExprHandle& c, const ExprHandle& t, const ExprHandle& f) {
        return ifThenElse(c, t, f);
      });

  te.def("sin", [](const ExprHandle& v1) { return sin(v1); });
  te.def("cos", [](const ExprHandle& v1) { return cos(v1); });
  te.def("tan", [](const ExprHandle& v1) { return tan(v1); });
  te.def("asin", [](const ExprHandle& v1) { return asin(v1); });
  te.def("acos", [](const ExprHandle& v1) { return acos(v1); });
  te.def("atan", [](const ExprHandle& v1) { return atan(v1); });
  te.def("sinh", [](const ExprHandle& v1) { return sinh(v1); });
  te.def("cosh", [](const ExprHandle& v1) { return cosh(v1); });
  te.def("tanh", [](const ExprHandle& v1) { return tanh(v1); });
  te.def("sigmoid", [](const ExprHandle& v1) { return sigmoid(v1); });
  te.def("exp", [](const ExprHandle& v1) { return exp(v1); });
  te.def("expm1", [](const ExprHandle& v1) { return expm1(v1); });
  te.def("abs", [](const ExprHandle& v1) { return abs(v1); });
  te.def("log", [](const ExprHandle& v1) { return log(v1); });
  te.def("log2", [](const ExprHandle& v1) { return log2(v1); });
  te.def("log10", [](const ExprHandle& v1) { return log10(v1); });
  te.def("log1p", [](const ExprHandle& v1) { return log1p(v1); });
  te.def("erf", [](const ExprHandle& v1) { return erf(v1); });
  te.def("erfc", [](const ExprHandle& v1) { return erfc(v1); });
  te.def("sqrt", [](const ExprHandle& v1) { return sqrt(v1); });
  te.def("rsqrt", [](const ExprHandle& v1) { return rsqrt(v1); });
  te.def("ceil", [](const ExprHandle& v1) { return ceil(v1); });
  te.def("floor", [](const ExprHandle& v1) { return floor(v1); });
  te.def("round", [](const ExprHandle& v1) { return round(v1); });
  te.def("trunc", [](const ExprHandle& v1) { return trunc(v1); });
  te.def("frac", [](const ExprHandle& v1) { return frac(v1); });
  te.def("lgamma", [](const ExprHandle& v1) { return lgamma(v1); });
  te.def("isnan", [](const ExprHandle& v1) { return isnan(v1); });

  te.def("atan2", [](const ExprHandle& v1, const ExprHandle& v2) {
    return atan2(v1, v2);
  });
  te.def("pow", [](const ExprHandle& v1, const ExprHandle& v2) {
    return pow(v1, v2);
  });
  te.def("fmod", [](const ExprHandle& v1, const ExprHandle& v2) {
    return fmod(v1, v2);
  });
  te.def("remainder", [](const ExprHandle& v1, const ExprHandle& v2) {
    return remainder(v1, v2);
  });

#define EXPRHANDLE_CTOR(ctype, name) \
  expr_handle_class.def_static(#ctype, [](ctype v) { return ExprHandle(v); });
  AT_FORALL_SCALAR_TYPES_AND3(Bool, Half, BFloat16, EXPRHANDLE_CTOR)
#undef EXPRHANDLE_CTOR

  py::class_<VarHandle, ExprHandle>(te, "VarHandle")
      .def(
          "__str__",
          [](const ExprHandle& self) {
            std::stringstream ss;
            ss << self;
            return ss.str();
          })
      .def(py::init<Dtype>())
      .def(py::init<const std::string&, Dtype>());
  py::class_<BufHandle, ExprHandle>( // NOLINT
      te,
      "BufHandle")
      .def(
          py::init<const std::string&, const std::vector<ExprHandle>&, Dtype>())
      .def(py::init<const std::vector<ExprHandle>&, Dtype>())
      .def(py::init<Dtype>())
      .def(
          "__hash__",
          [](const BufHandle& self) {
            return std::hash<BufPtr>()(self.node());
          })
      .def(
          "__eq__",
          [](const BufHandle& self, const BufHandle& other) {
            return self.node() == other.node();
          })
      .def(
          "load",
          [](BufHandle& self, const std::vector<ExprHandle>& v) {
            return Load::make(self, v);
          })
      .def(
          "load",
          [](BufHandle& self, const ExprHandle& v) {
            return Load::make(self, {v});
          })
      .def(
          "store",
          [](BufHandle& self,
             const std::vector<ExprHandle>& i,
             const ExprHandle& v) { return Store::make(self, i, v); })
      .def(
          "store",
          [](BufHandle& self, const ExprHandle& i, const ExprHandle& v) {
            return Store::make(self, {i}, v);
          });
  py::class_<Tensor>(te, "Tensor")
      .def(
          py::init([](BufHandle& b, StmtPtr s) { return Tensor(b.node(), s); }))
      .def(
          "load",
          [](Tensor& self, const std::vector<ExprHandle>& v) {
            return self.load(v);
          })
      .def("buf", [](Tensor& self) { return BufHandle(self.buf()); })
      .def("stmt", &Tensor::stmt);
  py::class_<Cast, std::shared_ptr<Cast>>(te, "Cast")
      .def_static("make", &Cast::make)
      .def(
          "src_value",
          [](CastPtr& self) { return ExprHandle(self->src_value()); })
      .def("set_src_value", [](CastPtr& self, const ExprHandle& value) {
        self->set_src_value(value.node());
      });

  py::class_<DimArg>(te, "DimArg")
      .def(py::init<const ExprHandle&>())
      .def(py::init<const ExprHandle&, const std::string&>());
  py::implicitly_convertible<ExprHandle, DimArg>();
  py::implicitly_convertible<int32_t, DimArg>();
  py::implicitly_convertible<int64_t, DimArg>();

  te.def(
      "Compute",
      [](const std::string& func_name,
         const std::vector<DimArg>& dim_args,
         py::function func) {
        if (dim_args.size() == 1) {
          return Compute(func_name, dim_args, [&func](const VarHandle& a) {
            return py::cast<ExprHandle>(func(a));
          });
        } else if (dim_args.size() == 2) {
          return Compute(
              func_name,
              dim_args,
              [&func](const VarHandle& a, const VarHandle& b) {
                return py::cast<ExprHandle>(func(a, b));
              });
        } else if (dim_args.size() == 3) {
          return Compute(
              func_name,
              dim_args,
              [&func](
                  const VarHandle& a, const VarHandle& b, const VarHandle& c) {
                return py::cast<ExprHandle>(func(a, b, c));
              });
        } else if (dim_args.size() == 4) {
          return Compute(
              func_name,
              dim_args,
              [&func](
                  const VarHandle& a,
                  const VarHandle& b,
                  const VarHandle& c,
                  const VarHandle& d) {
                return py::cast<ExprHandle>(func(a, b, c, d));
              });
        } else {
          throw std::runtime_error("Too many args");
        }
      },
      py::return_value_policy::reference);

  te.def(
      "Compute2",
      [](const std::string& func_name,
         const std::vector<DimArg>& dim_args,
         py::function func) {
        return Compute(
            func_name, dim_args, [&func](const std::vector<VarHandle>& dims) {
              return py::cast<ExprHandle>(func(dims));
            });
      },
      py::return_value_policy::reference);

  py::class_<Reducer>(te, "Reducer")
      .def(py::init<
           ExprHandle,
           std::function<ExprHandle(ExprHandle, ExprHandle)>>());

  py::class_<Sum, Reducer>(te, "Sum").def(py::init<>());
  py::class_<Maximum, Reducer>(te, "Maximum").def(py::init<Dtype>());
  te.def(
      "Reduce",
      [](const std::string& func_name,
         const std::vector<DimArg>& dim_args,
         const Reducer& reducer,
         Tensor buffer,
         const std::vector<DimArg>& reduce_args) {
        return Reduce(func_name, dim_args, reducer, buffer, reduce_args);
      },
      py::return_value_policy::reference);

  te.def(
      "Reduce",
      [](const std::string& func_name,
         const std::vector<DimArg>& dim_args,
         const Reducer& reducer,
         const BufHandle& buffer,
         const std::vector<DimArg>& reduce_args) {
        return Reduce(func_name, dim_args, reducer, buffer, reduce_args);
      },
      py::return_value_policy::reference);
  te.def(
      "Reduce",
      [](const std::string& func_name,
         const std::vector<DimArg>& dim_args,
         const Reducer& reducer,
         const std::function<ExprHandle(const std::vector<VarHandle>&)>&
             body_func,
         const std::vector<DimArg>& reduce_args) {
        return Reduce(func_name, dim_args, reducer, body_func, reduce_args);
      },
      py::return_value_policy::reference);
  te.def(
      "Reduce",
      [](const std::string& func_name,
         const std::vector<DimArg>& dim_args,
         const Reducer& reducer,
         const std::function<ExprHandle(const std::vector<VarHandle>&)>&
             init_func,
         const std::function<ExprHandle(const std::vector<VarHandle>&)>&
             body_func,
         const std::vector<DimArg>& reduce_args) {
        return Reduce(func_name, dim_args, reducer, body_func, reduce_args);
      },
      py::return_value_policy::reference);

  py::class_<Stmt, std::shared_ptr<Stmt>>(te, "Stmt")
      .def(py::init([](const std::vector<StmtPtr>& stmts) {
        return tensorexpr::Block::make(stmts);
      }))
      .def("__str__", [](Stmt& self) {
        std::stringstream ss;
        ss << self;
        return ss.str();
      });
  py::class_<Store, Stmt, std::shared_ptr<Store>>(te, "Store")
      .def_static(
          "make",
          [](const BufHandle& buf,
             std::vector<ExprHandle>& indices,
             const ExprHandle& value) {
            return Store::make(buf, indices, value);
          });

  py::class_<For, Stmt, std::shared_ptr<For>>(te, "For")
      .def("index_var", [](For& self) { return VarHandle(self.var()); })
      .def("body", &For::body)
      .def("set_parallel", &For::set_parallel)
      .def(
          "set_gpu_block_index",
          [](For& self, int block_index) {
            self.set_gpu_block_index(block_index);
          })
      .def(
          "set_gpu_thread_index",
          [](For& self, int thread_index) {
            self.set_gpu_thread_index(thread_index);
          })
      .def_static(
          "make",
          [](const VarHandle& var,
             const ExprHandle& start,
             const ExprHandle& stop,
             StmtPtr body) { return For::make(var, start, stop, body); });

  py::class_<Cond, Stmt, std::shared_ptr<Cond>>(te, "Cond")
      .def_static(
          "make",
          [](const ExprHandle& condition,
             StmtPtr true_stmt,
             StmtPtr false_stmt) {
            return Cond::make(condition, true_stmt, false_stmt);
          })
      .def("true_stmt", &Cond::true_stmt)
      .def("false_stmt", &Cond::false_stmt);

  py::class_<tensorexpr::Block, Stmt, std::shared_ptr<tensorexpr::Block>>(
      te, "Block")
      .def(py::init([](const std::vector<StmtPtr>& stmts) {
        return tensorexpr::Block::make(stmts);
      }))
      .def("stmts", &tensorexpr::Block::stmts);
  py::class_<ExternalCall, Stmt, std::shared_ptr<ExternalCall>>(
      te, "ExternalCall")
      .def(py::init(&ExternalCall::make));

  py::class_<LoopNest>(te, "LoopNest")
      .def(py::init<const std::vector<Tensor>&>())
      .def(py::init<const std::vector<Tensor>&, const std::vector<Tensor>&>())
      .def(py::init([](StmtPtr s, const std::vector<BufHandle>& bufs) {
        std::unordered_set<BufPtr> buf_nodes;
        for (auto& buf : bufs) {
          buf_nodes.insert(buf.node());
        }
        return std::make_unique<LoopNest>(s, buf_nodes);
      }))
      .def("vectorize_inner_loops", &LoopNest::vectorizeInnerLoops)
      .def(
          "prepare_for_codegen",
          [](LoopNest& self) { return self.prepareForCodegen(); },
          py::return_value_policy::reference)
      .def(
          "get_loop_body_for",
          [](const LoopNest& self, Tensor t) { return self.getLoopBodyFor(t); },
          py::return_value_policy::reference)
      .def(
          "get_loop_body_for",
          [](const LoopNest& self, BufHandle& b) {
            return self.getLoopBodyFor(b.node());
          },
          py::return_value_policy::reference)
      .def(
          "get_loops_for",
          [](const LoopNest& self, Tensor t) {
            return self.getLoopStmtsFor(t);
          },
          py::return_value_policy::reference)
      .def(
          "get_all_loopnests_for",
          [](const LoopNest& self, const BufHandle& b) {
            return self.getAllLoopNestsWritingToBuf(b.node());
          },
          py::return_value_policy::reference)
      .def(
          "get_enclosing_loopnest",
          [](const LoopNest& self, StmtPtr s) {
            return self.getEnclosingLoopNest(s);
          },
          py::return_value_policy::reference)
      .def(
          "get_innermost_loops_for",
          [](const LoopNest& self, const BufHandle& b) {
            return self.getAllInnermostLoopsWritingToBuf(b.node());
          },
          py::return_value_policy::reference)
      .def(
          "get_writes_for",
          [](const LoopNest& self, const BufHandle& b) {
            return self.getAllWritesToBuf(b.node());
          },
          py::return_value_policy::reference)
      .def(
          "get_loop_at",
          [](const LoopNest& self,
             ForPtr root,
             const std::vector<int>& indices) {
            return self.getLoopAt(root, indices);
          },
          py::return_value_policy::reference)
      .def(
          "get_parent_loop",
          [](const LoopNest& self, StmtPtr s) { return self.getParentLoop(s); },
          py::return_value_policy::reference)
      .def_static(
          "get_loop_stmts_in_loopnest",
          [](ForPtr f, size_t num) {
            return LoopNest::getLoopStmtsInLoopNest(f, num);
          },
          py::return_value_policy::reference)
      .def(
          "split_with_tail",
          [](ForPtr f, int factor) {
            ForPtr inner = nullptr, tail = nullptr;
            LoopNest::splitWithTail(f, factor, &inner, &tail);
            return std::make_tuple(inner, tail);
          },
          py::return_value_policy::reference)
      .def(
          "split_with_mask",
          [](ForPtr f, int factor) {
            ForPtr inner = nullptr;
            LoopNest::splitWithMask(f, factor, &inner);
            return inner;
          },
          py::return_value_policy::reference)
      .def(
          "slice_head",
          [](ForPtr f, int factor) {
            ForPtr head = nullptr, tail = nullptr;
            LoopNest::sliceHead(f, factor, &head, &tail);
            return std::make_tuple(head, tail);
          },
          py::return_value_policy::reference)
      .def(
          "slice_tail",
          [](ForPtr f, int factor) {
            ForPtr head = nullptr, tail = nullptr;
            LoopNest::sliceTail(f, factor, &head, &tail);
            return std::make_tuple(head, tail);
          },
          py::return_value_policy::reference)
      .def_static(
          "normalize",
          [](ForPtr f) {
            LoopNest::normalize(f);
            return f;
          },
          py::return_value_policy::reference)
      .def(
          "tile",
          [](LoopNest& self, ForPtr x, ForPtr y, int x_factor, int y_factor) {
            return self.tile(x, y, x_factor, y_factor);
          },
          py::return_value_policy::reference)
      .def_static(
          "distribute_loop",
          [](ForPtr f) { return LoopNest::distributeLoop(f); },
          py::return_value_policy::reference)
      .def_static(
          "distribute_loop",
          [](ForPtr f, const std::unordered_set<StmtPtr>& pivots) {
            return LoopNest::distributeLoop(f, pivots);
          },
          py::return_value_policy::reference)
      .def_static(
          "distribute_loop_over_inner_loops",
          [](ForPtr f) { return LoopNest::distributeLoopOverInnerLoops(f); },
          py::return_value_policy::reference)
      .def_static(
          "unsafe_fuse_loops",
          [](const std::vector<ForPtr>& loops) {
            ForPtr fused_loop = nullptr;
            LoopNest::unsafeFuseLoops(loops, &fused_loop);
            return fused_loop;
          },
          py::return_value_policy::reference)
      .def_static(
          "fuse_loops",
          [](const std::vector<ForPtr>& loops) {
            ForPtr fused_loop = nullptr;
            LoopNest::fuseLoops(loops, &fused_loop);
            return fused_loop;
          },
          py::return_value_policy::reference)
      .def_static(
          "reorder",
          [](const std::vector<ForPtr>& loops,
             const std::vector<size_t>& permutation) {
            return LoopNest::reorder(loops, permutation);
          },
          py::return_value_policy::reference)
      .def(
          "unroll",
          [](const LoopNest& self, ForPtr f) {
            StmtPtr unrolled = nullptr;
            self.unroll(f, &unrolled);
            return unrolled;
          },
          py::return_value_policy::reference)
      .def(
          "vectorize",
          [](ForPtr f) { LoopNest::vectorize(f); },
          py::return_value_policy::reference)
      .def_static(
          "compress_buffer",
          [](BufHandle& buf, StmtPtr stmt) {
            return LoopNest::compressBuffer(buf.node(), stmt);
          },
          py::return_value_policy::reference)
      .def_static(
          "cache_accesses",
          [](const BufHandle& producer,
             const std::string& name,
             StmtPtr consumer) {
            std::pair<BufPtr, StmtPtr> ret =
                LoopNest::cacheAccesses(producer.node(), name, consumer);
            return std::make_pair(BufHandle(ret.first), ret.second);
          },
          py::return_value_policy::reference)
      .def_static(
          "compute_at",
          [](StmtPtr s, ForPtr at) { LoopNest::computeAt(s, at); })
      .def(
          "compute_inline",
          [](LoopNest& self, StmtPtr s) { self.computeInline(s); },
          py::return_value_policy::reference)
      .def(
          "compute_inline",
          [](LoopNest& self, const BufHandle& b) {
            self.computeInline(b.node());
          },
          py::return_value_policy::reference)
      .def(
          "rfactor",
          [](StmtPtr s, ForPtr target_for) {
            BufPtr rfac_buf = nullptr;
            LoopNest::rfactor(s, target_for, &rfac_buf);
            return BufHandle(rfac_buf);
          },
          py::return_value_policy::reference)
      .def(
          "flatten",
          [](LoopNest& self, const std::vector<ForPtr>& loops) {
            ForPtr flattened = nullptr;
            LoopNest::flatten(loops, &flattened);
            return flattened;
          },
          py::return_value_policy::reference)
      .def(
          "reorder_axis",
          &LoopNest::reorderAxis,
          py::return_value_policy::reference)
      .def("simplify", &LoopNest::simplify, py::return_value_policy::reference)
      .def_static("sanitize_names", &LoopNest::sanitizeNames)
      .def(
          "inline_intermediate_bufs",
          [](LoopNest& self, bool allow_duplicated_work) {
            self.inlineIntermediateBufs(allow_duplicated_work);
          })
      .def(
          "eliminate_dead_stores",
          [](LoopNest& self) { self.eliminateDeadStores(); })
      .def(
          "__str__",
          [](const LoopNest& self) {
            std::stringstream ss;
            ss << *self.root_stmt();
            return ss.str();
          })
      .def(
          "root_stmt",
          &LoopNest::root_stmt,
          py::return_value_policy::reference);

  te.def(
      "simplify",
      [](StmtPtr stmt) { return IRSimplifier::simplify(stmt); },
      py::return_value_policy::reference);

  te.def(
      "lower",
      [](std::string op_str,
         py::list inputs,
         std::vector<ExprHandle> outputShape,
         Dtype outputType) {
        auto op = c10::Symbol::fromQualString(op_str);
        std::vector<ArgValue> argInputs;
        for (auto inp : inputs) {
          argInputs.push_back(convertPyToArgValue(inp));
        }
        if (NNCLoweringFunction lowering =
                getStandardLoweringFor(op.toQualString())) {
          return lowering(
              argInputs, outputShape, outputType.scalar_type(), at::kCPU);
        }
        std::string msg = std::string("Unhandled node kind (in te.lower): ") +
            op.toQualString();
        throw malformed_input(msg);
      });

  py::class_<ArgValue>(te, "ArgValue")
      .def(py::init([](py::handle inp) {
        return std::make_unique<ArgValue>(convertPyToArgValue(inp));
      }))
      .def(
          "as_buf",
          [](const ArgValue& self) { return c10::get<BufHandle>(self); })
      .def(
          "as_var",
          [](const ArgValue& self) { return c10::get<VarHandle>(self); })
      .def(
          "as_float",
          [](const ArgValue& self) { return c10::get<double>(self); })
      .def(
          "as_int",
          [](const ArgValue& self) { return c10::get<int64_t>(self); })
      .def("as_bool", [](const ArgValue& self) { return c10::get<bool>(self); })
      .def(
          "as_none",
          [](const ArgValue& self) { return c10::get<ArgNone>(self); })
      .def(
          "as_buflist",
          [](const ArgValue& self) { return c10::get<BufList>(self); })
      .def("as_intlist", [](const ArgValue& self) {
        return c10::get<IntList>(self);
      });

  py::class_<c10::ScalarType>(te, "ScalarType");

  using TSGraph = std::shared_ptr<Graph>;
  py::class_<TensorExprKernel>(te, "TensorExprKernel")
      .def(py::init<const TSGraph&>())
      .def(
          py::init([](const TSGraph& g,
                      std::unordered_map<std::string, NNCLoweringFunction>
                          custom_lowerings_str,
                      std::vector<int64_t> symbolic_shape_inputs,
                      bool pre_alloc = false) {
            std::unordered_map<c10::Symbol, NNCLoweringFunction>
                custom_lowerings;
            for (auto& kv : custom_lowerings_str) {
              custom_lowerings[c10::Symbol::fromQualString(kv.first)] =
                  kv.second;
            }
            return std::make_unique<TensorExprKernel>(
                g, custom_lowerings, symbolic_shape_inputs, pre_alloc);
          }),
          py::arg("g"),
          py::arg("custom_lowerings_str"),
          py::arg("symbolic_shape_inputs") = std::vector<int64_t>(),
          py::arg("pre_alloc") = false)
      .def(
          "run",
          [](TensorExprKernel& self, const py::tuple& inputs) {
            Stack stack;
            stack.reserve(inputs.size()); // captures?
            for (auto& obj : inputs) {
              stack.push_back(toTypeInferredIValue(obj));
            }
            auto g_inputs = self.graph()->inputs();
            for (size_t i = 0; i < inputs.size(); ++i) {
              if (stack[i].isTensor()) {
                g_inputs[i]->setType(stack[i].type());
              }
            }
            self.run(stack);
            return createPyObjectForStack(std::move(stack));
          })
      .def(
          "fallback",
          [](TensorExprKernel& self, const py::tuple& inputs) {
            Stack stack;
            stack.reserve(inputs.size()); // captures?
            for (auto& obj : inputs) {
              stack.push_back(toTypeInferredIValue(obj));
            }
            auto g_inputs = self.graph()->inputs();
            for (size_t i = 0; i < inputs.size(); ++i) {
              if (stack[i].isTensor()) {
                g_inputs[i]->setType(stack[i].type());
              }
            }
            self.fallback(stack);
            return createPyObjectForStack(std::move(stack));
          })
      .def(
          "get_codegen_stmt",
          [](TensorExprKernel& self) { return self.getCodeGenStmt(); },
          py::return_value_policy::reference)
      .def(
          "get_code_text",
          [](TensorExprKernel& self, const std::string& attr = "") {
            return self.getCodeText(attr);
          },
          py::arg("attr") = "")
      .def("recompile", [](TensorExprKernel& self) { self.recompile(); });

  py::class_<CodeGen>(te, "CodeGen")
      .def(
          "call",
          [](CodeGen& self, const py::sequence& values) {
            std::vector<CodeGen::CallArg> value_ptrs;
            value_ptrs.reserve(py::len(values));
            for (const auto& value : values) {
              if (py::isinstance<py::int_>(value)) {
                value_ptrs.emplace_back(value.cast<int64_t>());
              } else {
                value_ptrs.emplace_back(value.cast<at::Tensor>().data_ptr());
              }
            }
            self.call(value_ptrs);
          })
      .def(
          "call_raw",
          [](CodeGen& self, const py::sequence& values) {
            std::vector<void*> value_ptrs;
            value_ptrs.reserve(py::len(values));
            for (const auto& value : values) {
              // Tensor.data_ptr() returns an int in python
              value_ptrs.emplace_back(
                  reinterpret_cast<void*>(value.cast<intptr_t>()));
            }
            self.call_raw(value_ptrs);
          })
      .def(
          "get_code_text",
          [](CodeGen& self, const std::string& attr = "") {
            return self.getCodeText(attr);
          },
          py::arg("attr") = "");
  py::class_<SimpleIREvaluator, CodeGen>(te, "SimpleIREvaluator"); // NOLINT
#ifdef TORCH_ENABLE_LLVM
  py::class_<LLVMCodeGen, CodeGen>(te, "LLVMCodeGen"); // NOLINT
#endif

  py::class_<CodeGen::BufferArg>(te, "BufferArg")
      .def(py::init<Tensor>())
      .def(py::init<const VarHandle&>())
      .def(py::init<const BufHandle&>());

  py::implicitly_convertible<Tensor, CodeGen::BufferArg>();
  py::implicitly_convertible<VarHandle, CodeGen::BufferArg>();
  py::implicitly_convertible<BufHandle, CodeGen::BufferArg>();

  te.def(
      "construct_codegen",
      [](const std::string& name,
         StmtPtr stmt,
         const std::vector<CodeGen::BufferArg>& args) {
        CodeGen* cg = nullptr;
        if (name == "llvm") {
#ifdef TORCH_ENABLE_LLVM
          cg = new LLVMCodeGen(stmt, args);
#else
          throw std::runtime_error("PyTorch not compiled with LLVM support!");
#endif
        } else if (name == "cuda") {
#ifdef USE_CUDA
          cg = new CudaCodeGen(stmt, args);
#else
          throw std::runtime_error("PyTorch not compiled with CUDA support!");
#endif
        } else if (name == "ir_eval") {
          cg = new SimpleIREvaluator(stmt, args);
        } else {
          throw std::runtime_error(
              "construct_codegen() expects 'llvm', 'cuda', or 'ir_eval'");
        }
        return cg;
      });
  te.def("annotate_input_shapes", &tensorexpr::annotateInputShapes);
  te.def("remove_unused_self_argument", &tensorexpr::removeUnusedSelfArgument);
  te.def("is_graph_compilable", &tensorexpr::isGraphCompilable);
  te.def("fixup_missing_shape_info", &tensorexpr::fixupMissingShapeInfo);
  te.def("remove_graph_output", &tensorexpr::removeGraphOutput);
  te.def(
      "replace_list_output_with_tuple",
      &tensorexpr::replaceListOutputWithTuple);
<<<<<<< HEAD
  te.def("trim_graph", &tensorexpr::trimGraph);
=======
#ifdef TORCH_ENABLE_LLVM
>>>>>>> fb0f75eb
  te.def("set_llvm_target_triple", [](const c10::optional<std::string>& val) {
    tensorexpr::LLVMTargetTriple() = val;
  });
  te.def("set_llvm_target_cpu", [](const c10::optional<std::string>& val) {
    tensorexpr::LLVMTargetCPU() = val;
  });
  te.def("set_llvm_target_attrs", [](const c10::optional<std::string>& val) {
    tensorexpr::LLVMTargetAttrs() = val;
  });
  te.def("set_llvm_aot_workflow", [](bool val) {
    tensorexpr::LLVMAOTWorkflow() = val;
  });
#endif
}
} // namespace jit
} // namespace torch<|MERGE_RESOLUTION|>--- conflicted
+++ resolved
@@ -893,11 +893,8 @@
   te.def(
       "replace_list_output_with_tuple",
       &tensorexpr::replaceListOutputWithTuple);
-<<<<<<< HEAD
   te.def("trim_graph", &tensorexpr::trimGraph);
-=======
 #ifdef TORCH_ENABLE_LLVM
->>>>>>> fb0f75eb
   te.def("set_llvm_target_triple", [](const c10::optional<std::string>& val) {
     tensorexpr::LLVMTargetTriple() = val;
   });
