--- conflicted
+++ resolved
@@ -1867,15 +1867,6 @@
                        # https://github.com/pytorch/pytorch/blob/master/test/test_unary_ufuncs.py#L440-L449
                        SkipInfo('TestUnaryUfuncs', 'test_out_arg_all_dtypes',
                                 dtypes=[torch.cfloat, torch.cdouble]),
-<<<<<<< HEAD
-                       SkipInfo('TestCommon', 'test_variant_consistency_eager',
-                                dtypes=[torch.cfloat, torch.cdouble]),
-                       SkipInfo('TestCommon', 'test_variant_consistency_jit',
-                                dtypes=[torch.bfloat16]),
-                       SkipInfo('TestCommon', 'test_jit_alias_remapping',
-                                dtypes=[torch.cfloat, torch.cdouble, torch.bfloat16]),
-=======
->>>>>>> 6e7a3c1f
                    ),
                    supports_inplace_autograd=False,
                    assert_autodiffed=True),
