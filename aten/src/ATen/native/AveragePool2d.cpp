#include <ATen/ATen.h>
#include <ATen/NativeFunctions.h>
#include <ATen/native/Pool.h>


namespace at {
namespace native {

namespace {

void avg_pool2d_out_cpu_template(
          Tensor &output,
          const Tensor &input,
          IntArrayRef kernel_size,
          IntArrayRef stride, 
          IntArrayRef padding,
          bool ceil_mode,
          bool count_include_pad,
          c10::optional<int64_t> divisor_override)
{
  // #20866, #22032: Guarantee this for the official C++ API?
  TORCH_CHECK(kernel_size.size() == 1 || kernel_size.size() == 2,
    "avg_pool2d: kernel_size must either be a single int, or a tuple of two ints");
  const int kH = safe_downcast<int, int64_t>(kernel_size[0]);
  const int kW = kernel_size.size() == 1 ? kH : safe_downcast<int, int64_t>(kernel_size[1]);

  TORCH_CHECK(stride.empty() || stride.size() == 1 || stride.size() == 2,
    "avg_pool2d: stride must either be omitted, a single int, or a tuple of two ints");
  const int dH = stride.empty() ? kH : safe_downcast<int, int64_t>(stride[0]);
  const int dW = stride.empty() ? kW :
                 stride.size() == 1 ? dH : safe_downcast<int, int64_t>(stride[1]);

  TORCH_CHECK(padding.size() == 1 || padding.size() == 2,
    "avg_pool2d: padding must either be a single int, or a tuple of two ints");
  const int padH = safe_downcast<int, int64_t>(padding[0]);
  const int padW = padding.size() == 1 ? padH : safe_downcast<int, int64_t>(padding[1]);

<<<<<<< HEAD
  TORCH_CHECK((input.ndimension() == 3 || input.ndimension() == 4),
    "non-empty 2D or 3D (batch mode) tensor expected for input");

=======
>>>>>>> f03e7a39
  TORCH_CHECK(!divisor_override.has_value() || divisor_override.value() != 0,
    "divisor must be not zero");

  TORCH_CHECK(input.dtype() == output.dtype(),
    "expected dtype ", input.dtype(), " for `output` but got dtype ", output.dtype());

  /* sizes */
  const int64_t nbatch = input.ndimension() == 4 ? input.size(-4) : 1;
  const int64_t nInputPlane = input.size(-3);
  const int64_t inputHeight = input.size(-2);
  const int64_t inputWidth = input.size(-1);

  const int64_t outputHeight = pooling_output_shape<int64_t>(inputHeight, kH, padH, dH, 1, ceil_mode);
  const int64_t outputWidth = pooling_output_shape<int64_t>(inputWidth, kW, padW, dW, 1, ceil_mode);

  pool2d_shape_check(
    input,
    kH, kW, dH, dW, padH, padW, 1, 1,
    nInputPlane,
    inputHeight, inputWidth,
    outputHeight, outputWidth, input_.suggest_memory_format());

  if (input.ndimension() == 3) {
    output.resize_({nInputPlane, outputHeight, outputWidth});
  }
  else {
    output.resize_({nbatch, nInputPlane, outputHeight, outputWidth}, input.suggest_memory_format());
  }

  avg_pool2d_kernel(
      kCPU, output, input,
      kW, kH, dW, dH, padW, padH,
      count_include_pad, divisor_override);
}

Tensor& avg_pool2d_backward_out_cpu_template(
  Tensor& gradInput,
  const Tensor& gradOutput,
  const Tensor& input,
  IntArrayRef kernel_size,
  IntArrayRef stride,
  IntArrayRef padding,
  bool ceil_mode,
  bool count_include_pad,
  c10::optional<int64_t> divisor_override)
{
  // #20866, #22032: Guarantee this for the official C++ API?
  TORCH_CHECK(kernel_size.size() == 1 || kernel_size.size() == 2,
    "avg_pool2d: kernel_size must either be a single int, or a tuple of two ints");
  const int kH = safe_downcast<int, int64_t>(kernel_size[0]);
  const int kW = kernel_size.size() == 1 ? kH : safe_downcast<int, int64_t>(kernel_size[1]);

  TORCH_CHECK(stride.empty() || stride.size() == 1 || stride.size() == 2,
    "avg_pool2d: stride must either be omitted, a single int, or a tuple of two ints");
  const int dH = stride.empty() ? kH : safe_downcast<int, int64_t>(stride[0]);
  const int dW = stride.empty() ? kW :
                 stride.size() == 1 ? dH : safe_downcast<int, int64_t>(stride[1]);

  TORCH_CHECK(padding.size() == 1 || padding.size() == 2,
    "avg_pool2d: padding must either be a single int, or a tuple of two ints");
  const int padH = safe_downcast<int, int64_t>(padding[0]);
  const int padW = padding.size() == 1 ? padH : safe_downcast<int, int64_t>(padding[1]);
  const int64_t ndim = input.ndimension();

  TORCH_CHECK(!divisor_override.has_value() || divisor_override.value() != 0, "divisor must be not zero");

  TORCH_CHECK(input.dtype() == gradOutput.dtype(),
    "expected dtype ", input.dtype(), " for `gradOutput` but got dtype ", gradOutput.dtype());
  TORCH_CHECK(input.dtype() == gradInput.dtype(),
    "expected dtype ", input.dtype(), " for `gradInput` but got dtype ", gradInput.dtype());

  /* sizes */
  const int64_t nbatch = input.ndimension() == 4 ? input.size(-4) : 1;
  const int64_t nInputPlane = input.size(-3); // number of channels (or colors)
  const int64_t inputHeight = input.size(-2);
  const int64_t inputWidth = input.size(-1);
  const int64_t outputWidth = pooling_output_shape<int64_t>(inputWidth, kW, padW, dW, 1, ceil_mode);
  const int64_t outputHeight = pooling_output_shape<int64_t>(inputHeight, kH, padH, dH, 1, ceil_mode);

  avg_pool2d_backward_shape_check(
    input,
    gradOutput,
    nbatch,
    kH, kW, dH, dW, padH, padW,
    nInputPlane,
    inputHeight, inputWidth,
    outputHeight, outputWidth,
    input.suggest_memory_format());

  /* resize */
  gradInput.resize_(input.sizes(), input.suggest_memory_format());
  gradInput.zero_();

  avg_pool2d_backward_kernel(
      kCPU, gradInput, gradOutput,
      kW, kH, dW, dH, padW, padH,
      count_include_pad, divisor_override);

  return gradInput;
}

} // namespace

Tensor& avg_pool2d_out_cpu(
  Tensor& output,
  const Tensor& input,
  IntArrayRef kernel_size,
  IntArrayRef stride,
  IntArrayRef padding,
  bool ceil_mode,
  bool count_include_pad,
  c10::optional<int64_t> divisor_override)
{
  avg_pool2d_out_cpu_template(
   output,
   input,
   kernel_size,
   stride,
   padding,
   ceil_mode,
   count_include_pad,
   divisor_override);
  return output;
}

Tensor avg_pool2d_cpu(
  const Tensor& input,
  IntArrayRef kernel_size,
  IntArrayRef stride,
  IntArrayRef padding,
  bool ceil_mode,
  bool count_include_pad,
  c10::optional<int64_t> divisor_override)
{
  Tensor output = at::empty({0}, input.options());
  avg_pool2d_out_cpu_template(
    output,
    input,
    kernel_size,
    stride,
    padding,
    ceil_mode,
    count_include_pad,
    divisor_override);
  return output;
}

Tensor& avg_pool2d_backward_out_cpu(
  Tensor& gradInput,
  const Tensor& gradOutput,
  const Tensor& input,
  IntArrayRef kernel_size,
  IntArrayRef stride,
  IntArrayRef padding,
  bool ceil_mode,
  bool count_include_pad,
  c10::optional<int64_t> divisor_override)
{
  avg_pool2d_backward_out_cpu_template(
    gradInput,
    gradOutput,
    input,
    kernel_size,
    stride,
    padding,
    ceil_mode,
    count_include_pad,
    divisor_override);
  return gradInput;
}

Tensor avg_pool2d_backward_cpu(
  const Tensor& gradOutput,
  const Tensor& input,
  IntArrayRef kernel_size,
  IntArrayRef stride,
  IntArrayRef padding,
  bool ceil_mode,
  bool count_include_pad,
  c10::optional<int64_t> divisor_override)
{
  auto gradInput = at::empty({0}, input.options());
  avg_pool2d_backward_out_cpu_template(
    gradInput,
    gradOutput,
    input,
    kernel_size,
    stride,
    padding,
    ceil_mode,
    count_include_pad,
    divisor_override);
  return gradInput;
}

DEFINE_DISPATCH(avg_pool2d_kernel);
DEFINE_DISPATCH(avg_pool2d_backward_kernel);

} // at::native
} // at<|MERGE_RESOLUTION|>--- conflicted
+++ resolved
@@ -35,12 +35,6 @@
   const int padH = safe_downcast<int, int64_t>(padding[0]);
   const int padW = padding.size() == 1 ? padH : safe_downcast<int, int64_t>(padding[1]);
 
-<<<<<<< HEAD
-  TORCH_CHECK((input.ndimension() == 3 || input.ndimension() == 4),
-    "non-empty 2D or 3D (batch mode) tensor expected for input");
-
-=======
->>>>>>> f03e7a39
   TORCH_CHECK(!divisor_override.has_value() || divisor_override.value() != 0,
     "divisor must be not zero");
 
@@ -61,7 +55,7 @@
     kH, kW, dH, dW, padH, padW, 1, 1,
     nInputPlane,
     inputHeight, inputWidth,
-    outputHeight, outputWidth, input_.suggest_memory_format());
+    outputHeight, outputWidth, input.suggest_memory_format());
 
   if (input.ndimension() == 3) {
     output.resize_({nInputPlane, outputHeight, outputWidth});
