--- conflicted
+++ resolved
@@ -660,17 +660,6 @@
   auto result_dtype = result_tmp.scalar_type();
   auto output_tensor_dtype = result.scalar_type();
   auto output_device = result.device();
-<<<<<<< HEAD
-  auto input_device = input1.device();
-  // check if the input & output tensors are on the same device.
-  TORCH_CHECK(
-    output_device == input_device,
-    "tensordot: Expected the output and input tensors to be on the "
-    "same device, but got output on ", output_device, " and inputs on ",
-    input_device);
-  // check if the computed result has the same dtype as the out tensor
-  //   (because tensordot does not support type promotion)
-=======
   auto input1_device = input1.device();
   auto input2_device = input2.device();
   // check if the input & output tensors are on the same device.
@@ -681,7 +670,6 @@
     ", input tensor a on ", input1_device, ", and input tensor b on ", input2_device);
   // check if the computed result has the same dtype as the out tensor
   // (because tensordot does not support type promotion)
->>>>>>> ec502873
   TORCH_CHECK(
     result_dtype == output_tensor_dtype, "tensordot",
     ": Expected the output tensor to have dtype ", result_dtype,
