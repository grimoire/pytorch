--- conflicted
+++ resolved
@@ -801,15 +801,9 @@
         self.assertEqual(next(iter).kind(), "custom_namespace::custom_op")
 
     def test_custom_opsets_gelu(self):
-<<<<<<< HEAD
+        self.addCleanup(unregister_custom_op_symbolic, "::gelu", 1)
         def gelu(g, self, approximate):
             return g.op("com.microsoft::Gelu", self, approximate).setType(self.type())
-=======
-        self.addCleanup(unregister_custom_op_symbolic, "::gelu", 1)
-
-        def gelu(g, self):
-            return g.op("com.microsoft::Gelu", self).setType(self.type())
->>>>>>> 95f4cd0b
 
         register_custom_op_symbolic("::gelu", gelu, 1)
         model = torch.nn.GELU()
