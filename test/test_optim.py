# Owner(s): ["module: optimizer"]

import warnings
import math
import unittest
import functools
from copy import deepcopy
import torch
from torch._six import inf
import torch.optim as optim
import torch.optim._multi_tensor as optim_mt
import torch.nn.functional as F
from torch.optim import SGD
from torch.autograd import Variable
from torch import sparse
from torch.optim.lr_scheduler import LambdaLR, MultiplicativeLR, SequentialLR, StepLR, \
    MultiStepLR, ConstantLR, LinearLR, ExponentialLR, CosineAnnealingLR, ReduceLROnPlateau, \
    _LRScheduler, CyclicLR, CosineAnnealingWarmRestarts, OneCycleLR, ChainedScheduler, \
    EPOCH_DEPRECATION_WARNING
from torch.optim.swa_utils import AveragedModel, SWALR, update_bn
from torch.testing._internal.common_utils import TestCase, run_tests, TEST_WITH_UBSAN, load_tests, \
    skipIfRocm
from torch.testing._internal.common_device_type import toleranceOverride, tol
# load_tests from common_utils is used to automatically filter tests for
# sharding on sandcastle. This line silences flake warnings
load_tests = load_tests


def rosenbrock(tensor):
    x, y = tensor
    return (1 - x) ** 2 + 100 * (y - x ** 2) ** 2


def drosenbrock(tensor):
    x, y = tensor
    return torch.tensor((-400 * x * (y - x ** 2) - 2 * (1 - x), 200 * (y - x ** 2)))


class TestOptim(TestCase):
    exact_dtype = True

    def _test_rosenbrock_sparse(self, constructor, scheduler_constructors=None,
                                sparse_only=False):
        if scheduler_constructors is None:
            scheduler_constructors = []
        params_t = torch.tensor([1.5, 1.5])

        params = Variable(params_t, requires_grad=True)
        optimizer = constructor([params])
        schedulers = []
        for scheduler_constructor in scheduler_constructors:
            schedulers.append(scheduler_constructor(optimizer))

        if not sparse_only:
            params_c = Variable(params_t.clone(), requires_grad=True)
            optimizer_c = constructor([params_c])

        solution = torch.tensor([1, 1])
        initial_dist = params.data.dist(solution)

        def eval(params, sparse_grad, w):
            # Depending on w, provide only the x or y gradient
            optimizer.zero_grad()
            loss = rosenbrock(params)
            loss.backward()
            grad = drosenbrock(params.data)
            # NB: We torture test the optimizer by returning an
            # uncoalesced sparse tensor
            if w:
                i = torch.LongTensor([[0, 0]])
                x = grad[0]
                v = torch.tensor([x / 4., x - x / 4.])
            else:
                i = torch.LongTensor([[1, 1]])
                y = grad[1]
                v = torch.tensor([y - y / 4., y / 4.])
            x = sparse.DoubleTensor(i, v, torch.Size([2])).to(dtype=v.dtype)
            with torch.no_grad():
                if sparse_grad:
                    params.grad = x
                else:
                    params.grad = x.to_dense()
            return loss

        for i in range(2000):
            # Do cyclic coordinate descent
            w = i % 2
            optimizer.step(functools.partial(eval, params, True, w))
            for scheduler in schedulers:
                if isinstance(scheduler, ReduceLROnPlateau):
                    scheduler.step(rosenbrock(params))
                else:
                    scheduler.step()
            if not sparse_only:
                optimizer_c.step(functools.partial(eval, params_c, False, w))
                self.assertEqual(params.data, params_c.data)

        self.assertLessEqual(params.data.dist(solution), initial_dist)

    def _test_basic_cases_template(self, weight, bias, input, constructor,
                                   scheduler_constructors, constructor_accepts_maximize=True):
        maximize_options = set([False, constructor_accepts_maximize])
        if not constructor_accepts_maximize:
            def three_arg_constructor(weight, bias, maximize):
                self.assertFalse(maximize)
                return constructor(weight, bias)
        else:
            three_arg_constructor = constructor

        for maximize in maximize_options:
            weight = Variable(weight, requires_grad=True)
            bias = Variable(bias, requires_grad=True)
            input = Variable(input)
            optimizer = three_arg_constructor(weight, bias, maximize)
            schedulers = []
            for scheduler_constructor in scheduler_constructors:
                schedulers.append(scheduler_constructor(optimizer))

            # to check if the optimizer can be printed as a string
            optimizer.__repr__()

            def fn():
                optimizer.zero_grad()
                y = weight.mv(input)
                if y.is_cuda and bias.is_cuda and y.get_device() != bias.get_device():
                    y = y.cuda(bias.get_device())
                loss = (y + bias).pow(2).sum()
                loss.backward()
                return loss

            initial_value = fn().item()
            for _i in range(200):
                for scheduler in schedulers:
                    if isinstance(scheduler, ReduceLROnPlateau):
                        val_loss = fn()
                        scheduler.step(val_loss)
                    else:
                        scheduler.step()
                optimizer.step(fn)
            if maximize:
                self.assertGreater(fn().item(), initial_value)
            else:
                self.assertLess(fn().item(), initial_value)

    def _test_state_dict(self, weight, bias, input, constructor):
        weight = Variable(weight, requires_grad=True)
        bias = Variable(bias, requires_grad=True)
        input = Variable(input)

        def fn_base(optimizer, weight, bias):
            optimizer.zero_grad()
            i = input_cuda if weight.is_cuda else input
            loss = (weight.mv(i) + bias).pow(2).sum()
            loss.backward()
            return loss

        optimizer = constructor(weight, bias)
        fn = functools.partial(fn_base, optimizer, weight, bias)

        # Prime the optimizer
        for _i in range(20):
            optimizer.step(fn)
        # Clone the weights and construct new optimizer for them
        weight_c = Variable(weight.data.clone(), requires_grad=True)
        bias_c = Variable(bias.data.clone(), requires_grad=True)
        optimizer_c = constructor(weight_c, bias_c)
        fn_c = functools.partial(fn_base, optimizer_c, weight_c, bias_c)
        # Load state dict
        state_dict = deepcopy(optimizer.state_dict())
        state_dict_c = deepcopy(optimizer.state_dict())
        optimizer_c.load_state_dict(state_dict_c)
        # Run both optimizations in parallel
        for _i in range(20):
            optimizer.step(fn)
            optimizer_c.step(fn_c)
            self.assertEqual(weight, weight_c)
            self.assertEqual(bias, bias_c)
        # Make sure state dict wasn't modified
        self.assertEqual(state_dict, state_dict_c)
        # Make sure state dict is deterministic with equal but not identical parameters
        self.assertEqual(optimizer.state_dict(), optimizer_c.state_dict())
        # Make sure repeated parameters have identical representation in state dict
        optimizer_c.param_groups.extend(optimizer_c.param_groups)
        self.assertEqual(optimizer.state_dict()['param_groups'][-1],
                         optimizer_c.state_dict()['param_groups'][-1])

<<<<<<< HEAD
        # Make sure that optimizers that support foreach can load older models
        state_dict = optimizer.state_dict()
        if 'foreach' in state_dict['param_groups'][0]:
            for group in state_dict['param_groups']:
                del group['foreach']
=======
        # Make sure that optimizers that support maximize can load older models
        state_dict = optimizer.state_dict()
        if 'maximize' in state_dict['param_groups'][0]:
            for group in state_dict['param_groups']:
                del group['maximize']
>>>>>>> 1eb6146d
            optimizer.load_state_dict(state_dict)
            # Make sure we can still step
            optimizer.step()

        # Check that state dict can be loaded even when we cast parameters
        # to a different type and move to a different device.
        if not torch.cuda.is_available():
            return

        input_cuda = Variable(input.data.float().cuda())
        weight_cuda = Variable(weight.data.float().cuda(), requires_grad=True)
        bias_cuda = Variable(bias.data.float().cuda(), requires_grad=True)
        optimizer_cuda = constructor(weight_cuda, bias_cuda)
        fn_cuda = functools.partial(fn_base, optimizer_cuda, weight_cuda, bias_cuda)

        state_dict = deepcopy(optimizer.state_dict())
        state_dict_c = deepcopy(optimizer.state_dict())
        optimizer_cuda.load_state_dict(state_dict_c)

        # Make sure state dict wasn't modified
        self.assertEqual(state_dict, state_dict_c)

        for _i in range(20):
            optimizer.step(fn)
            optimizer_cuda.step(fn_cuda)
            self.assertEqual(weight, weight_cuda)
            self.assertEqual(bias, bias_cuda)

        # validate deepcopy() copies all public attributes
        def getPublicAttr(obj):
            return set(k for k in obj.__dict__ if not k.startswith('_'))
        self.assertEqual(getPublicAttr(optimizer), getPublicAttr(deepcopy(optimizer)))

    def _test_basic_cases(self, constructor, scheduler_constructors=None,
                          ignore_multidevice=False, constructor_accepts_maximize=False):
        if scheduler_constructors is None:
            scheduler_constructors = []

        def make_two_arg_constructor(constructor, maximize: bool = False):
            if constructor_accepts_maximize:
                return lambda weight, bias: constructor(weight, bias, maximize)
            return constructor

        for maximize in (True, False):
            self._test_state_dict(
                torch.randn(10, 5),
                torch.randn(10),
                torch.randn(5),
                make_two_arg_constructor(constructor, maximize),
            )
        self._test_basic_cases_template(
            torch.randn(10, 5),
            torch.randn(10),
            torch.randn(5),
            constructor,
            scheduler_constructors,
            constructor_accepts_maximize,
        )
        # non-contiguous parameters
        self._test_basic_cases_template(
            torch.randn(10, 5, 2)[..., 0],
            torch.randn(10, 2)[..., 0],
            torch.randn(5),
            constructor,
            scheduler_constructors,
            constructor_accepts_maximize,
        )
        # CUDA
        if not torch.cuda.is_available():
            return
        self._test_basic_cases_template(
            torch.randn(10, 5).cuda(),
            torch.randn(10).cuda(),
            torch.randn(5).cuda(),
            constructor,
            scheduler_constructors,
            constructor_accepts_maximize,
        )
        # Multi-GPU
        if not torch.cuda.device_count() > 1 or ignore_multidevice:
            return
        self._test_basic_cases_template(
            torch.randn(10, 5).cuda(0),
            torch.randn(10).cuda(1),
            torch.randn(5).cuda(0),
            constructor,
            scheduler_constructors,
            constructor_accepts_maximize,
        )

    def _test_complex_optimizer(self, optimizer_constructor):
        complex_param = torch.randn(5, 5, dtype=torch.complex64, requires_grad=True)
        real_param = torch.view_as_real(complex_param).detach().clone().requires_grad_()
        complex_opt = optimizer_constructor(complex_param)
        real_opt = optimizer_constructor(real_param)

        for i in range(3):
            complex_param.grad = torch.randn_like(complex_param)
            real_param.grad = torch.view_as_real(complex_param.grad)

            complex_opt.step()
            real_opt.step()

            self.assertEqual(torch.view_as_real(complex_param), real_param)

    def _build_params_dict(self, weight, bias, **kwargs):
        return [{'params': [weight]}, dict(params=[bias], **kwargs)]

    def _build_params_dict_single(self, weight, bias, **kwargs):
        return [dict(params=bias, **kwargs)]

    def test_sgd(self):
        for optimizer in [optim.SGD, optim_mt.SGD]:
            self._test_basic_cases(
                lambda weight, bias, maximize: optimizer([weight, bias], lr=1e-3, maximize=maximize),
                constructor_accepts_maximize=True
            )
            self._test_basic_cases(
                lambda weight, bias, maximize: optimizer([weight, bias], lr=1e-3, maximize=maximize),
                constructor_accepts_maximize=True
            )
            self._test_basic_cases(
                lambda weight, bias, maximize: optimizer(
                    self._build_params_dict(weight, bias, lr=1e-2),
                    lr=1e-3, maximize=maximize),
                constructor_accepts_maximize=True
            )
            self._test_basic_cases(
                lambda weight, bias, maximize: optimizer(
                    self._build_params_dict_single(weight, bias, lr=1e-2),
                    lr=1e-3, maximize=maximize),
                constructor_accepts_maximize=True
            )
            self._test_basic_cases(
                lambda weight, bias, maximize: optimizer(
                    self._build_params_dict_single(weight, bias, lr=1e-2), maximize=maximize),
                constructor_accepts_maximize=True
            )
            self._test_basic_cases(
                lambda weight, bias, maximize: optimizer([weight, bias], lr=1e-3, maximize=maximize),
                [lambda opt: StepLR(opt, gamma=0.9, step_size=10)],
                constructor_accepts_maximize=True
            )
            self._test_basic_cases(
                lambda weight, bias, maximize: optimizer([weight, bias], lr=1e-3, maximize=maximize),
                [lambda opt: LinearLR(opt, start_factor=0.4, end_factor=0.8, total_iters=4)],
                constructor_accepts_maximize=True
            )
            self._test_basic_cases(
                lambda weight, bias, maximize: optimizer([weight, bias], lr=1e-3, maximize=maximize),
                [lambda opt: ConstantLR(opt, factor=0.4, total_iters=4)],
                constructor_accepts_maximize=True
            )
            self._test_basic_cases(
                lambda weight, bias, maximize: optimizer([weight, bias], lr=1e-3, maximize=maximize),
                [lambda opt: StepLR(opt, gamma=0.9, step_size=10),
                 lambda opt: LinearLR(opt, start_factor=0.4, end_factor=0.6, total_iters=4)],
                constructor_accepts_maximize=True
            )
            self._test_basic_cases(
                lambda weight, bias, maximize: optimizer([weight, bias], lr=1e-3, maximize=maximize),
                [lambda opt: StepLR(opt, gamma=0.9, step_size=10),
                 lambda opt: ReduceLROnPlateau(opt)],
                constructor_accepts_maximize=True
            )
            self._test_basic_cases(
                lambda weight, bias, maximize: optimizer([weight, bias], lr=1e-3, maximize=maximize),
                [lambda opt: StepLR(opt, gamma=0.99, step_size=10),
                 lambda opt: ExponentialLR(opt, gamma=0.99),
                 lambda opt: ReduceLROnPlateau(opt)],
                constructor_accepts_maximize=True
            )
            self._test_basic_cases(
                lambda weight, bias, maximize: optimizer([weight, bias], lr=1e-3, momentum=0.5, maximize=maximize),
                constructor_accepts_maximize=True
            )
            self._test_basic_cases(
                lambda weight, bias, maximize: optimizer([weight, bias], lr=1e-3, momentum=0.5, weight_decay=1, maximize=maximize),
                constructor_accepts_maximize=True
            )
            self._test_basic_cases(
                lambda weight, bias, maximize:
                optimizer([weight, bias], nesterov=True, lr=1e-3, momentum=0.5, weight_decay=1, maximize=maximize),
                constructor_accepts_maximize=True
            )
            with self.assertRaisesRegex(ValueError, "Invalid momentum value: -0.5"):
                optimizer(None, lr=1e-2, momentum=-0.5)

    def test_sgd_sparse(self):
        for optimizer in [optim.SGD, optim_mt.SGD]:
            self._test_rosenbrock_sparse(
                lambda params: optimizer(params, lr=5e-3)
            )
            self._test_rosenbrock_sparse(
                lambda params: optimizer(params, lr=0.005),
                [lambda opt: StepLR(opt, gamma=0.99999, step_size=300)]
            )

    def test_sgd_complex(self):
        for optimizer in [optim.SGD, optim_mt.SGD]:
            self._test_complex_optimizer(
                lambda param: optimizer([param], lr=0.001)
            )
            self._test_complex_optimizer(
                lambda param: optimizer([param], lr=0.001, momentum=1)
            )
            self._test_complex_optimizer(
                lambda param: optimizer([param], lr=0.001, momentum=1, weight_decay=1)
            )
            self._test_complex_optimizer(
                lambda param: optimizer([param], lr=0.001, nesterov=True, momentum=1, weight_decay=1)
            )
            self._test_complex_optimizer(
                lambda param: optimizer([param], lr=0.001, momentum=1, dampening=0.5, weight_decay=1)
            )

    def test_multi_tensor_optimizers(self):
        if not torch.cuda.is_available():
            return

        optimizer_pairs_with_flags = [
            ((optim.Adam, optim._multi_tensor.Adam), dict(weight_decay=1., amsgrad=True)),
            ((optim.Adam, optim._multi_tensor.Adam), dict(weight_decay=1., amsgrad=False)),
            ((optim.Adam, optim._multi_tensor.Adam), dict(weight_decay=0., amsgrad=True)),
            ((optim.Adam, optim._multi_tensor.Adam), dict(weight_decay=0., amsgrad=False)),
            ((optim.AdamW, optim._multi_tensor.AdamW), dict(weight_decay=1., amsgrad=True)),
            ((optim.AdamW, optim._multi_tensor.AdamW), dict(weight_decay=1., amsgrad=False)),
            ((optim.AdamW, optim._multi_tensor.AdamW), dict(weight_decay=0., amsgrad=True)),
            ((optim.AdamW, optim._multi_tensor.AdamW), dict(weight_decay=0., amsgrad=False)),
            ((optim.NAdam, optim._multi_tensor.NAdam), dict(weight_decay=0., momentum_decay=6e-3)),
            ((optim.NAdam, optim._multi_tensor.NAdam), dict(weight_decay=1., momentum_decay=6e-3)),
            ((optim.NAdam, optim._multi_tensor.NAdam), dict(weight_decay=0., momentum_decay=4e-3)),
            ((optim.NAdam, optim._multi_tensor.NAdam), dict(weight_decay=0.01, momentum_decay=4e-3)),
            ((optim.SGD, optim._multi_tensor.SGD), dict(lr=0.2, momentum=1, dampening=0, weight_decay=1, nesterov=True)),
            ((optim.SGD, optim._multi_tensor.SGD), dict(lr=0.2, momentum=1, dampening=0.5, weight_decay=1, nesterov=False)),
            ((optim.RAdam, optim._multi_tensor.RAdam), dict(weight_decay=0)),
            ((optim.RAdam, optim._multi_tensor.RAdam), dict(weight_decay=1)),
            ((optim.RMSprop, optim._multi_tensor.RMSprop), dict(weight_decay=1, momentum=1, centered=True)),
            ((optim.RMSprop, optim._multi_tensor.RMSprop), dict(weight_decay=1, momentum=0, centered=True)),
            ((optim.RMSprop, optim._multi_tensor.RMSprop), dict(weight_decay=1, momentum=1, centered=False)),
            ((optim.RMSprop, optim._multi_tensor.RMSprop), dict(weight_decay=0, momentum=1, centered=False)),
            ((optim.Rprop, optim._multi_tensor.Rprop), dict(lr=1e-2, etas=(0.5, 1.2), step_sizes=(1e-6, 50))),
            ((optim.ASGD, optim._multi_tensor.ASGD), dict(weight_decay=0)),
            ((optim.ASGD, optim._multi_tensor.ASGD), dict(weight_decay=1)),
            ((optim.Adamax, optim._multi_tensor.Adamax), dict(weight_decay=0)),
            ((optim.Adamax, optim._multi_tensor.Adamax), dict(weight_decay=1)),
            ((optim.Adadelta, optim._multi_tensor.Adadelta), dict(weight_decay=0)),
            ((optim.Adadelta, optim._multi_tensor.Adadelta), dict(weight_decay=1)),
            ((optim.Adagrad, optim._multi_tensor.Adagrad), dict(weight_decay=0)),
            ((optim.Adagrad, optim._multi_tensor.Adagrad), dict(weight_decay=1)),
        ]

        kIterations = 4
        device = 'cuda'

        for optimizers, params in optimizer_pairs_with_flags:
            res = []
            for opt in optimizers:
                input = torch.tensor([0.1, 0.2, 0.3, 0.4, 0.5, 0.6], dtype=torch.float64, device=device).reshape(3, 2)

                torch.manual_seed(1)
                model = torch.nn.Sequential(torch.nn.Linear(2, 3),
                                            torch.nn.Sigmoid(),
                                            torch.nn.Linear(3, 1),
                                            torch.nn.Sigmoid())
                model.to(dtype=torch.float64, device=device)
                optimizer = opt(model.parameters(), **params)

                for _ in range(kIterations):
                    optimizer.zero_grad()
                    output = model(input)
                    loss = output.sum()
                    loss.backward()

                    # Test that step behaves as expected (a no-op) when grads are set to None
                    # TODO: uncomment after optim foreach cleanup is landed
                    # if iter == 0:
                    #     optimizer.zero_grad(set_to_none=True)

                    optimizer.step()

                res.append(model.parameters())

            for p1, p2 in zip(res[0], res[1]):
                self.assertEqual(p1, p2, atol=5e-5, rtol=0)

    def test_adam(self):
        for optimizer in [optim.Adam, optim_mt.Adam]:
            self._test_basic_cases(
                lambda weight, bias, maximize: optimizer([weight, bias], lr=1e-3, maximize=maximize),
                constructor_accepts_maximize=True
            )
            self._test_basic_cases(
                lambda weight, bias, maximize: optimizer(
                    self._build_params_dict(weight, bias, lr=1e-2), lr=1e-3, maximize=maximize),
                constructor_accepts_maximize=True
            )
            self._test_basic_cases(
                lambda weight, bias, maximize: optimizer([weight, bias], lr=1e-3, amsgrad=True, maximize=maximize),
                constructor_accepts_maximize=True
            )
            self._test_basic_cases(
                lambda weight, bias, maximize: optimizer([weight, bias], lr=1e-3, weight_decay=0.1, maximize=maximize),
                constructor_accepts_maximize=True
            )
            self._test_basic_cases(
                lambda weight, bias, maximize: optimizer(
                    self._build_params_dict(weight, bias, lr=1e-2),
                    lr=1e-3, amsgrad=True, maximize=maximize),
                constructor_accepts_maximize=True
            )
            self._test_basic_cases(
                lambda weight, bias, maximize: optimizer(
                    self._build_params_dict(weight, bias, lr=1e-2),
                    lr=1e-3, maximize=maximize),
                [lambda opt: ExponentialLR(opt, gamma=0.9)],
                constructor_accepts_maximize=True
            )
            self._test_basic_cases(
                lambda weight, bias, maximize: optimizer(
                    self._build_params_dict(weight, bias, lr=1e-2),
                    lr=1e-3, maximize=maximize),
                [lambda opt: LinearLR(opt, start_factor=0.4, total_iters=4)],
                constructor_accepts_maximize=True
            )
            self._test_basic_cases(
                lambda weight, bias, maximize: optimizer(
                    self._build_params_dict(weight, bias, lr=1e-2),
                    lr=1e-3, maximize=maximize),
                [lambda opt: ConstantLR(opt, factor=0.4, total_iters=4)],
                constructor_accepts_maximize=True
            )
            self._test_basic_cases(
                lambda weight, bias, maximize: optimizer([weight, bias], lr=1e-3, amsgrad=True, maximize=maximize),
                [lambda opt: ConstantLR(opt, factor=0.4, total_iters=4),
                 lambda opt: ExponentialLR(opt, gamma=0.9)],
                constructor_accepts_maximize=True
            )
            self._test_basic_cases(
                lambda weight, bias, maximize: optimizer([weight, bias], lr=1e-3, amsgrad=True, maximize=maximize),
                [lambda opt: ExponentialLR(opt, gamma=0.9),
                 lambda opt: ReduceLROnPlateau(opt)],
                constructor_accepts_maximize=True
            )
            self._test_basic_cases(
                lambda weight, bias, maximize: optimizer(
                    self._build_params_dict(weight, bias, lr=1e-2),
                    lr=1e-3, amsgrad=True, maximize=maximize),
                [lambda opt: StepLR(opt, gamma=0.9, step_size=10),
                 lambda opt: ReduceLROnPlateau(opt)],
                constructor_accepts_maximize=True
            )
            with self.assertRaisesRegex(ValueError, "Invalid beta parameter at index 0: 1.0"):
                optimizer(None, lr=1e-2, betas=(1.0, 0.0))

            with self.assertRaisesRegex(ValueError, "Invalid weight_decay value: -1"):
                optimizer(None, lr=1e-2, weight_decay=-1)

    # Test whether variance parameter is always real
    def test_complex_adam_variance(self):
        complex_param = torch.randn(5, 5, dtype=torch.complex64, requires_grad=True)
        target = torch.randn(5, 5, dtype=torch.complex64)
        optimizer = optim.Adam([complex_param], lr=0.001)

        for i in range(20):
            optimizer.zero_grad()
            loss = (complex_param - target).pow(2).sum()
            loss.backward()
            optimizer.step()
            for idx in optimizer.state_dict()['state'].keys():
                variance = optimizer.state_dict()['state'][idx]['exp_avg_sq']
                self.assertEqual(variance.imag, torch.zeros(variance.imag.shape))

    def test_adamw(self):
        for optimizer in [optim.AdamW, optim_mt.AdamW]:
            self._test_basic_cases(
                lambda weight, bias, maximize: optimizer([weight, bias], lr=1e-3, maximize=maximize),
                constructor_accepts_maximize=True
            )
            self._test_basic_cases(
                lambda weight, bias, maximize: optimizer(
                    self._build_params_dict(weight, bias, lr=1e-2), lr=1e-3, maximize=maximize),
                constructor_accepts_maximize=True
            )
            self._test_basic_cases(
                lambda weight, bias, maximize: optimizer([weight, bias], lr=1e-3, weight_decay=1, maximize=maximize),
                constructor_accepts_maximize=True
            )
            self._test_basic_cases(
                lambda weight, bias, maximize: optimizer([weight, bias], lr=1e-3, weight_decay=1, amsgrad=True, maximize=maximize),
                constructor_accepts_maximize=True
            )
            with self.assertRaisesRegex(ValueError, "Invalid weight_decay value: -1"):
                optimizer(None, lr=1e-2, weight_decay=-1)

    def test_sparse_adam(self):
        self._test_rosenbrock_sparse(
            lambda params: optim.SparseAdam(params, lr=4e-2),
            [],
            True
        )
        with self.assertRaisesRegex(ValueError, "Invalid beta parameter at index 0: 1.0"):
            optim.SparseAdam(None, lr=1e-2, betas=(1.0, 0.0))
        with self.assertRaisesRegex(ValueError, "SparseAdam requires dense parameter tensors"):
            optim.SparseAdam([torch.zeros(3, layout=torch.sparse_coo)])
        with self.assertRaisesRegex(ValueError, "SparseAdam requires dense parameter tensors"):
            optim.SparseAdam([{"params": [torch.zeros(3, layout=torch.sparse_coo)]}])

    # ROCm precision is too low to pass this test
    # Tolerance Override Handles https://github.com/pytorch/pytorch/issues/69698
    @skipIfRocm
    @toleranceOverride({torch.float32: tol(4e-3, 0)})
    def test_adadelta(self):
        for optimizer in [optim.Adadelta, optim_mt.Adadelta]:
            self._test_basic_cases(
                lambda weight, bias: optimizer([weight, bias])
            )
            self._test_basic_cases(
                lambda weight, bias: optimizer(
                    self._build_params_dict(weight, bias, rho=0.95))
            )
            self._test_basic_cases(
                lambda weight, bias: optimizer(
                    self._build_params_dict(weight, bias, rho=0.95)),
                [lambda opt: StepLR(opt, gamma=0.9, step_size=10),
                 lambda opt: ReduceLROnPlateau(opt)]
            )
            self._test_basic_cases(
                lambda weight, bias: optimizer([weight, bias], weight_decay=1)
            )
            with self.assertRaisesRegex(ValueError, "Invalid rho value: 1.1"):
                optimizer(None, lr=1e-2, rho=1.1)

    # Tolerance Override Handles https://github.com/pytorch/pytorch/issues/69698
    @toleranceOverride({torch.float32: tol(2e-2, 0)})
    def test_adadelta_complex(self):
        for optimizer in [optim.Adadelta]:
            self._test_complex_optimizer(
                lambda weight: optimizer([weight])
            )
            self._test_complex_optimizer(
                lambda weight: optimizer([weight], rho=0.95)
            )
            self._test_complex_optimizer(
                lambda weight: optimizer([weight], rho=0.95, weight_decay=1)
            )

    def test_nadam(self):
        for optimizer in [optim.NAdam, optim_mt.NAdam]:
            self._test_basic_cases(
                lambda weight, bias: optimizer([weight, bias], lr=1e-3)
            )
            self._test_basic_cases(
                lambda weight, bias: optimizer(
                    self._build_params_dict(weight, bias, lr=1e-2),
                    lr=1e-3)
            )
            self._test_basic_cases(
                lambda weight, bias: optimizer([weight, bias], lr=1e-3, weight_decay=0.1, momentum_decay=6e-3)
            )
            self._test_basic_cases(
                lambda weight, bias: optimizer([weight, bias], lr=1e-3, weight_decay=0.1, momentum_decay=6e-3),
                [lambda opt: ExponentialLR(opt, gamma=0.9)]
            )
            with self.assertRaisesRegex(ValueError, "Invalid beta parameter at index 0: 1.0"):
                optimizer(None, lr=1e-2, betas=(1.0, 0.0))
            with self.assertRaisesRegex(ValueError, "Invalid momentum_decay value: -0.2"):
                optimizer(None, lr=1e-2, momentum_decay=-0.2)

    def test_adagrad(self):
        for optimizer in [optim.Adagrad, optim_mt.Adagrad]:
            self._test_basic_cases(
                lambda weight, bias: optimizer([weight, bias], lr=1e-1)
            )
            self._test_basic_cases(
                lambda weight, bias: optimizer(
                    [weight, bias], lr=1e-1, initial_accumulator_value=0.1
                )
            )
            self._test_basic_cases(
                lambda weight, bias: optimizer(
                    self._build_params_dict(weight, bias, lr=1e-2),
                    lr=1e-1)
            )
            self._test_basic_cases(
                lambda weight, bias: optimizer(
                    self._build_params_dict(weight, bias, lr=1e-2),
                    lr=1e-1),
                [lambda opt: ReduceLROnPlateau(opt)]
            )
            self._test_basic_cases(
                lambda weight, bias: optimizer(
                    self._build_params_dict(weight, bias, lr=1e-2),
                    lr=1e-1),
                [lambda opt: ReduceLROnPlateau(opt),
                 lambda opt: ExponentialLR(opt, gamma=0.99)]
            )
            with self.assertRaisesRegex(ValueError, "Invalid lr_decay value: -0.5"):
                optimizer(None, lr=1e-2, lr_decay=-0.5)

    def test_adagrad_sparse(self):
        for optimizer in [optim.Adagrad, optim_mt.Adagrad]:
            self._test_rosenbrock_sparse(
                lambda params: optimizer(params, lr=1e-1)
            )
            self._test_rosenbrock_sparse(
                lambda params: optimizer(params, lr=0.1),
                [lambda opt: StepLR(opt, gamma=1 - 1e-5, step_size=500),
                 lambda opt: ReduceLROnPlateau(opt, threshold=1e-4)]
            )

    def test_adagrad_complex(self):
        for optimizer in [optim.Adagrad, optim_mt.Adagrad]:
            self._test_complex_optimizer(
                lambda param: optimizer([param], lr=1e-1)
            )
            self._test_complex_optimizer(
                lambda param: optimizer(
                    [param], lr=1e-1, initial_accumulator_value=0.1
                )
            )

    def test_adamax(self):
        for optimizer in [optim.Adamax, optim_mt.Adamax]:
            self._test_basic_cases(
                lambda weight, bias: optimizer([weight, bias], lr=1e-1)
            )
            self._test_basic_cases(
                lambda weight, bias: optimizer(
                    self._build_params_dict(weight, bias, lr=1e-2),
                    lr=1e-1)
            )
            self._test_basic_cases(
                lambda weight, bias: optimizer([weight, bias], lr=1e-1, weight_decay=1)
            )
            with self.assertRaisesRegex(ValueError, "Invalid beta parameter at index 1: 1.0"):
                optimizer(None, lr=1e-2, betas=(0.0, 1.0))

    def test_radam(self):
        for optimizer in [optim.RAdam, optim_mt.RAdam]:
            self._test_basic_cases(
                lambda weight, bias: optimizer([weight, bias], lr=1e-3)
            )
            self._test_basic_cases(
                lambda weight, bias: optimizer(
                    self._build_params_dict(weight, bias, lr=1e-2),
                    lr=1e-3)
            )
            self._test_basic_cases(
                lambda weight, bias: optimizer([weight, bias], lr=1e-3, weight_decay=0.1)
            )
            self._test_basic_cases(
                lambda weight, bias: optimizer([weight, bias], lr=1e-3),
                [lambda opt: ExponentialLR(opt, gamma=0.9),
                    lambda opt: ReduceLROnPlateau(opt)]
            )
            with self.assertRaisesRegex(ValueError, "Invalid beta parameter at index 0: 1.0"):
                optimizer(None, lr=1e-2, betas=(1.0, 0.0))

            with self.assertRaisesRegex(ValueError, "Invalid weight_decay value: -1"):
                optimizer(None, lr=1e-2, weight_decay=-1)

    def test_rmsprop(self):
        for optimizer in [optim.RMSprop, optim_mt.RMSprop]:
            self._test_basic_cases(
                lambda weight, bias: optimizer([weight, bias], lr=1e-2)
            )
            self._test_basic_cases(
                lambda weight, bias: optimizer(
                    self._build_params_dict(weight, bias, lr=1e-3),
                    lr=1e-2)
            )
            self._test_basic_cases(
                lambda weight, bias: optimizer(
                    self._build_params_dict(weight, bias, lr=1e-3),
                    lr=1e-2, centered=True)
            )
            self._test_basic_cases(
                lambda weight, bias: optimizer(
                    self._build_params_dict(weight, bias, lr=1e-3),
                    lr=1e-2, centered=True, momentum=0.1)
            )
            self._test_basic_cases(
                lambda weight, bias: optimizer(
                    self._build_params_dict(weight, bias, lr=1e-3),
                    lr=1e-2, momentum=0.1)
            )
            self._test_basic_cases(
                lambda weight, bias: optimizer(
                    self._build_params_dict(weight, bias, lr=1e-3),
                    lr=1e-2, momentum=0.1, weight_decay=1)
            )
            with self.assertRaisesRegex(ValueError, "Invalid momentum value: -1.0"):
                optimizer(None, lr=1e-2, momentum=-1.0)

    def test_asgd(self):
        for optimizer in [optim.ASGD, optim_mt.ASGD]:
            self._test_basic_cases(
                lambda weight, bias: optimizer([weight, bias], lr=1e-3, t0=100)
            )
            self._test_basic_cases(
                lambda weight, bias: optimizer(
                    self._build_params_dict(weight, bias, lr=1e-2),
                    lr=1e-3, t0=100)
            )
            self._test_basic_cases(
                lambda weight, bias: optimizer(
                    self._build_params_dict(weight, bias, lr=1e-3),
                    lr=1e-2, weight_decay=1)
            )
            with self.assertRaisesRegex(ValueError, "Invalid weight_decay value: -0.5"):
                optimizer(None, lr=1e-2, weight_decay=-0.5)

    def test_rprop(self):
        for optimizer in [optim.Rprop, optim_mt.Rprop]:
            self._test_basic_cases(
                lambda weight, bias: optimizer([weight, bias], lr=1e-3)
            )
            self._test_basic_cases(
                lambda weight, bias: optimizer(
                    self._build_params_dict(weight, bias, lr=1e-2),
                    lr=1e-3)
            )
            with self.assertRaisesRegex(ValueError, "Invalid eta values: 1.0, 0.5"):
                optimizer(None, lr=1e-2, etas=(1.0, 0.5))

    def test_lbfgs(self):
        self._test_basic_cases(
            lambda weight, bias: optim.LBFGS([weight, bias]),
            ignore_multidevice=True
        )
        self._test_basic_cases(
            lambda weight, bias: optim.LBFGS([weight, bias], line_search_fn="strong_wolfe"),
            ignore_multidevice=True
        )

    @unittest.skipIf(TEST_WITH_UBSAN, "division-by-zero error with UBSAN")
    def test_lbfgs_return_type(self):
        params = [torch.randn(10, 5), torch.randn(10)]
        opt1 = optim.LBFGS(params, 0.01, tolerance_grad=inf)
        opt2 = optim.LBFGS(params, 0.01, tolerance_grad=-inf)

        def closure():
            return torch.tensor([10])

        res1 = opt1.step(closure)
        res2 = opt2.step(closure)
        self.assertEqual(type(res1), type(res2))

    def test_invalid_param_type(self):
        with self.assertRaises(TypeError):
            optim.SGD(Variable(torch.randn(5, 5)), lr=3)

    def test_duplicate_params_in_param_group(self):
        param = Variable(torch.randn(5, 5))
        with warnings.catch_warnings(record=True) as w:
            warnings.simplefilter("always")
            optim.SGD([param, param], lr=0.1)
            self.assertEqual(len(w), 1)
            self.assertIn('a parameter group with duplicate parameters', str(w[0].message))

    def test_no_grad_for_all_params(self):
        params = [torch.randn(5, 5, requires_grad=False) for _ in range(2)]

        optimizer_list = [
            optim.Adadelta,
            optim.AdamW,
            optim.Adam,
            optim.Adagrad,
            optim.Adamax,
            optim.RMSprop,
            optim.SGD,
            optim.SparseAdam,
            optim.ASGD,
        ]
        for optim_ctr in optimizer_list:
            opt = optim_ctr(params, lr=0.1)
            # make sure step can still run even if
            # all params have no grad
            opt.step()


class SchedulerTestNet(torch.nn.Module):
    def __init__(self):
        super(SchedulerTestNet, self).__init__()
        self.conv1 = torch.nn.Conv2d(1, 1, 1)
        self.conv2 = torch.nn.Conv2d(1, 1, 1)

    def forward(self, x):
        return self.conv2(F.relu(self.conv1(x)))


class LambdaLRTestObject:
    def __init__(self, value):
        self.value = value

    def __call__(self, epoch):
        return self.value * epoch

    def __eq__(self, other):
        if isinstance(other, self.__class__):
            return self.__dict__ == other.__dict__
        else:
            return False


class TestLRScheduler(TestCase):
    exact_dtype = True

    def setUp(self):
        super(TestLRScheduler, self).setUp()
        self.net = SchedulerTestNet()
        self.opt = SGD(
            [{'params': self.net.conv1.parameters()}, {'params': self.net.conv2.parameters(), 'lr': 0.5}],
            lr=0.05)

    def _check_warning_is_epoch_deprecation_warning(self, w, *, num_warnings: int = 1):
        """This function swallows the epoch deprecation warning which is produced when we
        call `scheduler.step(epoch)` with some not `None` value of `epoch`.
        this is deprecated, and this function will need to be removed/updated when
        the schedulers no longer accept the parameter at all.
        """
        self.assertEqual(len(w), num_warnings)
        for warning in w:
            self.assertEqual(len(warning.message.args), 1)
            self.assertEqual(warning.message.args[0], EPOCH_DEPRECATION_WARNING)

    def test_error_when_getlr_has_epoch(self):
        class MultiStepLR(torch.optim.lr_scheduler._LRScheduler):
            def __init__(self, optimizer, gamma, milestones, last_epoch=-1):
                self.init_lr = [group['lr'] for group in optimizer.param_groups]
                self.gamma = gamma
                self.milestones = milestones
                super().__init__(optimizer, last_epoch)

            def get_lr(self, step):
                global_step = self.last_epoch
                gamma_power = ([0] + [i + 1 for i, m in enumerate(self.milestones) if global_step >= m])[-1]
                return [init_lr * (self.gamma ** gamma_power) for init_lr in self.init_lr]

        optimizer = torch.optim.SGD([torch.rand(1)], lr=1)

        with self.assertRaises(TypeError):
            scheduler = MultiStepLR(optimizer, gamma=1, milestones=[10, 20])

    def test_no_cyclic_references(self):
        import gc
        param = Variable(torch.empty(10), requires_grad=True)
        optim = SGD([param], lr=0.5)
        scheduler = LambdaLR(optim, lambda epoch: 1.0)
        del scheduler

        # Prior to Python 3.7, local variables in a function will be referred by the current frame.
        import sys
        if sys.version_info < (3, 7):
            import inspect
            referrers = gc.get_referrers(optim)
            self.assertTrue(
                len(referrers) == 1 and referrers[0] is inspect.currentframe(),
                "Optimizer should contain no cyclic references (except current frame)")
            del referrers
        else:
            self.assertTrue(
                len(gc.get_referrers(optim)) == 0,
                "Optimizer should contain no cyclic references")

        gc.collect()
        del optim
        self.assertEqual(
            gc.collect(), 0, msg="Optimizer should be garbage-collected on __del__")

    def test_old_pattern_warning(self):
        epochs = 35
        with warnings.catch_warnings(record=True) as ws:
            warnings.simplefilter("always")  # allow any warning to be raised
            scheduler = StepLR(self.opt, gamma=0.1, step_size=3)
            self.assertTrue(len(ws) == 0, "No warning should be raised")

        def old_pattern():
            for _ in range(epochs):
                scheduler.step()
                self.opt.step()

        self.assertWarnsRegex(UserWarning, r'how-to-adjust-learning-rate', old_pattern)

    def test_old_pattern_warning_with_arg(self):
        epochs = 35
        with warnings.catch_warnings(record=True) as ws:
            warnings.simplefilter("always")  # allow any warning to be raised
            scheduler = StepLR(self.opt, gamma=0.1, step_size=3)
            self.assertTrue(len(ws) == 0, "No warning should be raised")

        def old_pattern2():
            for _ in range(epochs):
                scheduler.step()
                self.opt.step()

        self.assertWarnsRegex(UserWarning, r'how-to-adjust-learning-rate', old_pattern2)

    def test_old_pattern_warning_resuming(self):
        epochs = 35
        for i, group in enumerate(self.opt.param_groups):
            group['initial_lr'] = 0.01

        with warnings.catch_warnings(record=True) as ws:
            warnings.simplefilter("always")  # allow any warning to be raised
            scheduler = StepLR(self.opt, gamma=0.1, step_size=3, last_epoch=10)
            self.assertTrue(len(ws) == 0, "No warning should be raised")

        def old_pattern():
            for _ in range(epochs):
                scheduler.step()
                self.opt.step()

        self.assertWarnsRegex(UserWarning, r'how-to-adjust-learning-rate', old_pattern)

    def test_old_pattern_warning_resuming_with_arg(self):
        epochs = 35
        for i, group in enumerate(self.opt.param_groups):
            group['initial_lr'] = 0.01

        with warnings.catch_warnings(record=True) as ws:
            warnings.simplefilter("always")  # allow any warning to be raised
            scheduler = StepLR(self.opt, gamma=0.1, step_size=3, last_epoch=10)
            self.assertTrue(len(ws) == 0, "No warning should be raised")

        def old_pattern2():
            for _ in range(epochs):
                scheduler.step()
                self.opt.step()

        self.assertWarnsRegex(UserWarning, r'how-to-adjust-learning-rate', old_pattern2)

    def test_old_pattern_warning_with_overridden_optim_step(self):
        epochs = 35
        for i, group in enumerate(self.opt.param_groups):
            group['initial_lr'] = 0.01

        with warnings.catch_warnings(record=True) as ws:
            warnings.simplefilter("always")  # allow any warning to be raised
            scheduler = StepLR(self.opt, gamma=0.1, step_size=3, last_epoch=10)
            self.assertTrue(len(ws) == 0, "No warning should be raised")

        # emulate use-case with optimizer.step overridden
        import types

        old_step = self.opt.step

        def new_step(o, *args, **kwargs):
            retval = old_step(*args, **kwargs)
            return retval

        self.opt.step = types.MethodType(new_step, self.opt)

        def old_pattern2():
            for _ in range(epochs):
                scheduler.step()
                self.opt.step()

        self.assertWarnsRegex(UserWarning, r'how-to-adjust-learning-rate', old_pattern2)

    def test_new_pattern_no_warning(self):
        epochs = 35
        with warnings.catch_warnings(record=True) as ws:
            warnings.simplefilter("always")  # allow any warning to be raised
            scheduler = StepLR(self.opt, gamma=0.1, step_size=3)
            self.assertTrue(len(ws) == 0, "No warning should be raised")

        with warnings.catch_warnings(record=True) as ws:
            warnings.simplefilter("always")  # allow any warning to be raised
            for _ in range(epochs):
                self.opt.step()
                scheduler.step()
            self.assertTrue(len(ws) == 0, "No warning should be raised")

    def test_new_pattern_no_warning_with_arg(self):
        epochs = 35
        with warnings.catch_warnings(record=True) as ws:
            warnings.simplefilter("always")  # allow any warning to be raised
            scheduler = StepLR(self.opt, gamma=0.1, step_size=3)
            self.assertTrue(len(ws) == 0, "No warning should be raised")

        with warnings.catch_warnings(record=True) as ws:
            warnings.simplefilter("always")  # allow any warning to be raised
            for _ in range(epochs):
                self.opt.step()
                scheduler.step()
            self.assertTrue(len(ws) == 0, "No warning should be raised")

    def test_new_pattern_no_warning_with_overridden_optim_step(self):
        epochs = 35
        with warnings.catch_warnings(record=True) as ws:
            warnings.simplefilter("always")  # allow any warning to be raised
            scheduler = StepLR(self.opt, gamma=0.1, step_size=3)
            self.assertTrue(len(ws) == 0, "No warning should be raised")

        # emulate use-case with optimizer.step overridden
        import types

        old_step = self.opt.step

        def new_step(o, *args, **kwargs):
            retval = old_step(*args, **kwargs)
            return retval

        self.opt.step = types.MethodType(new_step, self.opt)

        def new_pattern():
            for e in range(epochs):
                self.opt.step()
                scheduler.step()

        self.assertWarnsRegex(UserWarning, r'`optimizer.step\(\)` has been overridden', new_pattern)

    def _test_lr_is_constant_for_constant_epoch(self, scheduler):
        l = []

        for _ in range(10):
            scheduler.optimizer.step()
            with warnings.catch_warnings(record=True) as w:
                scheduler.step(2)
                self._check_warning_is_epoch_deprecation_warning(w)

            l.append(self.opt.param_groups[0]['lr'])
        self.assertEqual(min(l), max(l))

    def test_step_lr_is_constant_for_constant_epoch(self):
        scheduler = StepLR(self.opt, 2)
        self._test_lr_is_constant_for_constant_epoch(scheduler)

    def test_exponential_lr_is_constant_for_constant_epoch(self):
        scheduler = ExponentialLR(self.opt, gamma=0.9)
        self._test_lr_is_constant_for_constant_epoch(scheduler)

    def test_constantlr_is_constant_for_constant_epoch(self):
        scheduler = ConstantLR(self.opt)
        self._test_lr_is_constant_for_constant_epoch(scheduler)

    def test_linear_linearlr_is_constant_for_constant_epoch(self):
        scheduler = LinearLR(self.opt)
        self._test_lr_is_constant_for_constant_epoch(scheduler)

    def test_step_lr(self):
        # lr = 0.05     if epoch < 3
        # lr = 0.005    if 30 <= epoch < 6
        # lr = 0.0005   if epoch >= 9
        epochs = 10
        single_targets = [0.05] * 3 + [0.005] * 3 + [0.0005] * 3 + [0.00005] * 3
        targets = [single_targets, [x * epochs for x in single_targets]]
        scheduler = StepLR(self.opt, gamma=0.1, step_size=3)
        self._test(scheduler, targets, epochs)

    def test_get_last_lr_step_lr(self):
        from torch.nn import Parameter
        epochs = 10
        optimizer = torch.optim.SGD([Parameter(torch.randn(2, 2, requires_grad=True))], 0.1)
        targets = [[0.1] * 3 + [0.01] * 3 + [0.001] * 3 + [0.0001]]
        scheduler = torch.optim.lr_scheduler.StepLR(optimizer, 3, gamma=0.1)
        self._test_get_last_lr(scheduler, targets, epochs)

    def test_get_last_lr_multi_step_lr(self):
        # lr = 0.05     if epoch < 2
        # lr = 0.005    if 2 <= epoch < 5
        # lr = 0.0005   if 5 <= epoch < 9
        # lr = 0.00005   if 9 <= epoch
        epochs = 10
        single_targets = [0.05] * 2 + [0.005] * 3 + [0.0005] * 4 + [0.00005] * 1
        targets = [single_targets, [x * epochs for x in single_targets]]
        scheduler = MultiStepLR(self.opt, gamma=0.1, milestones=[2, 5, 9])
        self._test_get_last_lr(scheduler, targets, epochs)

    def test_multi_step_lr(self):
        # lr = 0.05     if epoch < 2
        # lr = 0.005    if 2 <= epoch < 5
        # lr = 0.0005   if epoch < 9
        # lr = 0.00005   if epoch >= 9
        epochs = 10
        single_targets = [0.05] * 2 + [0.005] * 3 + [0.0005] * 4 + [0.00005] * 3
        targets = [single_targets, [x * epochs for x in single_targets]]
        scheduler = MultiStepLR(self.opt, gamma=0.1, milestones=[2, 5, 9])
        self._test(scheduler, targets, epochs)

    def test_multi_step_lr_with_epoch(self):
        # lr = 0.05     if epoch < 2
        # lr = 0.005    if 2 <= epoch < 5
        # lr = 0.0005   if epoch < 9
        # lr = 0.00005   if epoch >= 9
        epochs = 10
        single_targets = [0.05] * 2 + [0.005] * 3 + [0.0005] * 4 + [0.00005] * 3
        targets = [single_targets, [x * epochs for x in single_targets]]
        scheduler = MultiStepLR(self.opt, gamma=0.1, milestones=[2, 5, 9])
        self._test_with_epoch(scheduler, targets, epochs)

    def test_get_last_lr_constantlr(self):
        # lr = 0.025     if epoch < 5
        # lr = 0.005    if 5 <= epoch
        epochs = 10
        single_targets = [0.025] * 5 + [0.05] * 5
        targets = [single_targets, [x * epochs for x in single_targets]]
        scheduler = ConstantLR(self.opt, factor=1.0 / 2, total_iters=5)
        self._test_get_last_lr(scheduler, targets, epochs)

    def test_get_last_lr_linearlr(self):
        # lr = 0.025     if epoch == 0
        # lr = 0.03125   if epoch == 1
        # lr = 0.0375    if epoch == 2
        # lr = 0.04375   if epoch == 3
        # lr = 0.005     if 4 <= epoch
        epochs = 10
        start_factor = 1.0 / 4
        end_factor = 3. / 5
        iters = 4
        interpolation = [start_factor + i * (end_factor - start_factor) / iters for i in range(iters)]
        single_targets = [x * 0.05 for x in interpolation] + [0.05 * end_factor] * (epochs - iters)
        targets = [single_targets, [x * epochs for x in single_targets]]
        scheduler = LinearLR(self.opt, start_factor=start_factor, end_factor=end_factor, total_iters=iters)
        self._test_get_last_lr(scheduler, targets, epochs)

    def test_constantlr(self):
        # lr = 0.025     if epoch < 5
        # lr = 0.005    if 5 <= epoch
        epochs = 10
        single_targets = [0.025] * 5 + [0.05] * 5
        targets = [single_targets, [x * epochs for x in single_targets]]
        scheduler = ConstantLR(self.opt, factor=1.0 / 2, total_iters=5)
        self._test(scheduler, targets, epochs)

    def test_linearlr(self):
        # lr = 0.025     if epoch == 0
        # lr = 0.03125   if epoch == 1
        # lr = 0.0375    if epoch == 2
        # lr = 0.04375   if epoch == 3
        # lr = 0.005     if 4 <= epoch
        epochs = 10
        start_factor = 1.0 / 2
        iters = 4
        interpolation = [start_factor + i * (1 - start_factor) / iters for i in range(iters)]
        single_targets = [x * 0.05 for x in interpolation] + [0.05] * (epochs - iters)
        targets = [single_targets, [x * epochs for x in single_targets]]
        scheduler = LinearLR(self.opt, start_factor=start_factor, total_iters=iters)
        self._test(scheduler, targets, epochs)

    def test_constantlr_with_epoch(self):
        # lr = 0.025     if epoch < 5
        # lr = 0.005    if 5 <= epoch
        epochs = 10
        single_targets = [0.025] * 5 + [0.05] * 5
        targets = [single_targets, [x * epochs for x in single_targets]]
        scheduler = ConstantLR(self.opt, factor=1.0 / 2, total_iters=5)
        self._test_with_epoch(scheduler, targets, epochs)

    def test_linearlr_with_epoch(self):
        # lr = 0.025     if epoch == 0
        # lr = 0.03125   if epoch == 1
        # lr = 0.0375    if epoch == 2
        # lr = 0.04375   if epoch == 3
        # lr = 0.005     if 4 <= epoch
        epochs = 10
        start_factor = 1.0 / 2
        end_factor = 1.
        iters = 4
        interpolation = [start_factor + i * (end_factor - start_factor) / iters for i in range(iters)]
        single_targets = [x * 0.05 for x in interpolation] + [0.05] * (epochs - iters)
        targets = [single_targets, [x * epochs for x in single_targets]]
        scheduler = LinearLR(self.opt, start_factor=start_factor, total_iters=iters)
        self._test_with_epoch(scheduler, targets, epochs)

    def test_exp_lr(self):
        epochs = 10
        single_targets = [0.05 * (0.9 ** x) for x in range(epochs)]
        targets = [single_targets, [x * epochs for x in single_targets]]
        scheduler = ExponentialLR(self.opt, gamma=0.9)
        self._test(scheduler, targets, epochs)

    def test_cos_anneal_lr(self):
        epochs = 10
        eta_min = 1e-10
        single_targets = [eta_min + (0.05 - eta_min) *
                          (1 + math.cos(math.pi * x / epochs)) / 2
                          for x in range(epochs)]
        targets = [single_targets, [x * epochs for x in single_targets]]
        scheduler = CosineAnnealingLR(self.opt, T_max=epochs, eta_min=eta_min)
        self._test(scheduler, targets, epochs)

    def test_closed_form_step_lr(self):
        scheduler = StepLR(self.opt, gamma=0.1, step_size=3)
        closed_form_scheduler = StepLR(self.opt, gamma=0.1, step_size=3)
        self._test_against_closed_form(scheduler, closed_form_scheduler, 20)

    def test_closed_form_linearlr(self):
        scheduler = LinearLR(self.opt, start_factor=1.0 / 3, end_factor=0.7, total_iters=4)
        closed_form_scheduler = LinearLR(self.opt, start_factor=1.0 / 3, end_factor=0.7, total_iters=4)
        self._test_against_closed_form(scheduler, closed_form_scheduler, 20)

    def test_closed_form_constantlr(self):
        scheduler = ConstantLR(self.opt, factor=1.0 / 3, total_iters=4)
        closed_form_scheduler = ConstantLR(self.opt, factor=1.0 / 3, total_iters=4)
        self._test_against_closed_form(scheduler, closed_form_scheduler, 20)

    def test_closed_form_multi_step_lr(self):
        scheduler = MultiStepLR(self.opt, gamma=0.1, milestones=[2, 5, 9])
        closed_form_scheduler = MultiStepLR(self.opt, gamma=0.1, milestones=[2, 5, 9])
        self._test_against_closed_form(scheduler, closed_form_scheduler, 20)

    def test_closed_form_exp_lr(self):
        scheduler = ExponentialLR(self.opt, gamma=0.9)
        closed_form_scheduler = ExponentialLR(self.opt, gamma=0.9)
        self._test_against_closed_form(scheduler, closed_form_scheduler, 20)

    def test_closed_form_cos_anneal_lr(self):
        eta_min = 1e-10
        epochs = 20
        T_max = 5
        scheduler = CosineAnnealingLR(self.opt, T_max=T_max, eta_min=eta_min)
        closed_form_scheduler = CosineAnnealingLR(self.opt, T_max=T_max, eta_min=eta_min)
        self._test_against_closed_form(scheduler, closed_form_scheduler, epochs)

    def test_reduce_lr_on_plateau1(self):
        epochs = 10
        for param_group in self.opt.param_groups:
            param_group['lr'] = 0.5
        targets = [[0.5] * 20]
        metrics = [10 - i * 0.0167 for i in range(20)]
        scheduler = ReduceLROnPlateau(self.opt, threshold_mode='abs', mode='min',
                                      threshold=0.01, patience=5, cooldown=5)
        self._test_reduce_lr_on_plateau(scheduler, targets, metrics, epochs)

    def test_reduce_lr_on_plateau2(self):
        epochs = 22
        for param_group in self.opt.param_groups:
            param_group['lr'] = 0.5
        targets = [[0.5] * 6 + [0.05] * 7 + [0.005] * 7 + [0.0005] * 2]
        metrics = [10 - i * 0.0165 for i in range(22)]
        scheduler = ReduceLROnPlateau(self.opt, patience=5, cooldown=0, threshold_mode='abs',
                                      mode='min', threshold=0.1)
        self._test_reduce_lr_on_plateau(scheduler, targets, metrics, epochs)

    def test_reduce_lr_on_plateau3(self):
        epochs = 22
        for param_group in self.opt.param_groups:
            param_group['lr'] = 0.5
        targets = [[0.5] * (2 + 6) + [0.05] * (5 + 6) + [0.005] * 4]
        metrics = [-0.8] * 2 + [-0.234] * 20
        scheduler = ReduceLROnPlateau(self.opt, mode='max', patience=5, cooldown=5,
                                      threshold_mode='abs')
        self._test_reduce_lr_on_plateau(scheduler, targets, metrics, epochs)

    def test_reduce_lr_on_plateau4(self):
        epochs = 20
        for param_group in self.opt.param_groups:
            param_group['lr'] = 0.5
        targets = [[0.5] * 20]
        metrics = [1.5 * (1.025 ** i) for i in range(20)]  # 1.025 > 1.1**0.25
        scheduler = ReduceLROnPlateau(self.opt, mode='max', patience=3,
                                      threshold_mode='rel', threshold=0.1)
        self._test_reduce_lr_on_plateau(scheduler, targets, metrics, epochs)

    def test_reduce_lr_on_plateau5(self):
        epochs = 20
        for param_group in self.opt.param_groups:
            param_group['lr'] = 0.5
        targets = [[0.5] * 6 + [0.05] * (5 + 6) + [0.005] * 4]
        metrics = [1.5 * (1.005 ** i) for i in range(20)]
        scheduler = ReduceLROnPlateau(self.opt, mode='max', threshold_mode='rel',
                                      threshold=0.1, patience=5, cooldown=5)
        self._test_reduce_lr_on_plateau(scheduler, targets, metrics, epochs)

    def test_reduce_lr_on_plateau6(self):
        epochs = 20
        for param_group in self.opt.param_groups:
            param_group['lr'] = 0.5
        targets = [[0.5] * 20]
        metrics = [1.5 * (0.85 ** i) for i in range(20)]
        scheduler = ReduceLROnPlateau(self.opt, mode='min', threshold_mode='rel',
                                      threshold=0.1)
        self._test_reduce_lr_on_plateau(scheduler, targets, metrics, epochs)

    def test_reduce_lr_on_plateau7(self):
        epochs = 20
        for param_group in self.opt.param_groups:
            param_group['lr'] = 0.5
        targets = [[0.5] * 6 + [0.05] * (5 + 6) + [0.005] * 4]
        metrics = [1] * 7 + [0.6] + [0.5] * 12
        scheduler = ReduceLROnPlateau(self.opt, mode='min', threshold_mode='rel',
                                      threshold=0.1, patience=5, cooldown=5)
        self._test_reduce_lr_on_plateau(scheduler, targets, metrics, epochs)

    def test_reduce_lr_on_plateau8(self):
        epochs = 20
        for param_group in self.opt.param_groups:
            param_group['lr'] = 0.5
        targets = [[0.5] * 6 + [0.4] * 14, [0.5] * 6 + [0.3] * 14]
        metrics = [1.5 * (1.005 ** i) for i in range(20)]
        scheduler = ReduceLROnPlateau(self.opt, mode='max', threshold_mode='rel', min_lr=[0.4, 0.3],
                                      threshold=0.1, patience=5, cooldown=5)
        self._test_reduce_lr_on_plateau(scheduler, targets, metrics, epochs)

    def test_sequentiallr1(self):
        epochs = 19
        schedulers = [None] * 2
        targets = [[0.05, 0.04, 0.032] + [0.05 for x in range(4)]
                                       + [0.05 * 0.1 for x in range(4)]
                                       + [0.05 * 0.01 for x in range(4)]
                                       + [0.05 * 0.001 for x in range(4)]]
        milestones = [3]
        schedulers[0] = ExponentialLR(self.opt, gamma=0.8)
        schedulers[1] = StepLR(self.opt, gamma=0.1, step_size=4)
        scheduler = SequentialLR(self.opt, schedulers=schedulers, milestones=milestones)
        self._test(scheduler, targets, epochs)

    def test_sequentiallr2(self):
        epochs = 13
        schedulers = [None] * 2
        targets = [[0.005, 0.005, 0.005] + [0.05 * 0.9 ** x for x in range(10)]]
        milestones = [3]
        schedulers[0] = ConstantLR(self.opt, factor=0.1, total_iters=3)
        schedulers[1] = ExponentialLR(self.opt, gamma=0.9)
        scheduler = SequentialLR(self.opt, schedulers=schedulers, milestones=milestones)
        self._test(scheduler, targets, epochs)

    def test_sequentiallr3(self):
        epochs = 12
        schedulers = [None] * 3
        targets = [[0.005, 0.005, 0.005] + [0.05, 0.04, 0.032]
                                         + [0.05, 0.05, 0.005, 0.005, 0.0005, 0.0005]]
        milestones = [3, 6]
        schedulers[0] = ConstantLR(self.opt, factor=0.1, total_iters=3)
        schedulers[1] = ExponentialLR(self.opt, gamma=0.8)
        schedulers[2] = StepLR(self.opt, gamma=0.1, step_size=2)
        scheduler = SequentialLR(self.opt, schedulers=schedulers, milestones=milestones)
        self._test(scheduler, targets, epochs)

    def test_get_last_lr_sequentiallr(self):
        epochs = 12
        milestones = [3, 6]
        schedulers = [None] * 3
        schedulers[0] = ConstantLR(self.opt, factor=0.1, total_iters=3)
        schedulers[1] = ExponentialLR(self.opt, gamma=0.8)
        schedulers[2] = StepLR(self.opt, gamma=0.1, step_size=2)
        scheduler = SequentialLR(self.opt, schedulers=schedulers, milestones=milestones)
        constant_lr_target = [0.005] * 3
        exponential_lr_target = [0.05, 0.04, 0.032]
        step_lr_target = [0.05, 0.05, 0.005, 0.005, 0.0005, 0.0005]
        single_targets = constant_lr_target + exponential_lr_target + step_lr_target
        targets = [single_targets, [x * 10 for x in single_targets]]
        self._test_get_last_lr(scheduler, targets, epochs)

    def test_chained_lr2_get_last_lr_before_step(self):
        schedulers = [
            LinearLR(self.opt, start_factor=0.4, total_iters=3),
            MultiStepLR(self.opt, milestones=[4, 8, 10], gamma=0.1)
        ]
        scheduler = ChainedScheduler(schedulers)
        self.assertEqual(scheduler.get_last_lr(), schedulers[-1].get_last_lr())

    def test_chained_lr1(self):
        epochs = 10
        schedulers = [None] * 1
        targets = [[0.05] * 3 + [0.005] * 3 + [0.0005] * 3 + [0.00005] * 3]
        schedulers[0] = StepLR(self.opt, gamma=0.1, step_size=3)
        scheduler = ChainedScheduler(schedulers)
        self._test([scheduler], targets, epochs)
        self.assertEqual(scheduler.get_last_lr(), schedulers[-1].get_last_lr())

    def test_chained_lr2(self):
        epochs = 10
        schedulers = [None] * 1
        targets = [[0.02, 0.03, 0.04] + [0.05] * 9]
        schedulers[0] = LinearLR(self.opt, start_factor=0.4, total_iters=3)
        scheduler = ChainedScheduler(schedulers)
        self._test([scheduler], targets, epochs)
        self.assertEqual(scheduler.get_last_lr(), schedulers[-1].get_last_lr())

    def test_chained_lr3(self):
        epochs = 10
        schedulers = [None] * 2
        targets = [[0.02, 0.03, 0.04, 0.05] + [0.005] * 4 + [0.0005] * 3 + [0.00005] * 3]
        schedulers[0] = LinearLR(self.opt, start_factor=0.4, total_iters=3)
        schedulers[1] = MultiStepLR(self.opt, milestones=[4, 8, 10], gamma=0.1)
        scheduler = ChainedScheduler(schedulers)
        self._test([scheduler], targets, epochs)
        self.assertEqual(scheduler.get_last_lr(), schedulers[-1].get_last_lr())

    def test_chained_lr4(self):
        epochs = 9
        schedulers = [None] * 3
        targets = [[0.05 * 0.2 * 0.9 ** x for x in range(3)]
                   + [0.05 * 0.2 * 0.9 ** 3 * 0.1]
                   + [0.05 * 0.9 ** x * 0.1 for x in range(4, 6)]
                   + [0.05 * 0.9 ** x * 0.01 for x in range(6, 9)]]
        schedulers[0] = ExponentialLR(self.opt, gamma=0.9)
        schedulers[1] = ConstantLR(self.opt, factor=0.2, total_iters=4)
        schedulers[2] = StepLR(self.opt, gamma=0.1, step_size=3)
        scheduler = ChainedScheduler(schedulers)
        self._test([scheduler], targets, epochs)
        self.assertEqual(scheduler.get_last_lr(), schedulers[-1].get_last_lr())

    def test_compound_step_and_multistep_lr(self):
        epochs = 10
        schedulers = [None] * 2
        schedulers[0] = StepLR(self.opt, gamma=0.1, step_size=3)
        schedulers[1] = MultiStepLR(self.opt, gamma=0.1, milestones=[2, 5, 9])
        targets = [[0.05] * 2 + [0.005] * 1 + [5e-4] * 2 + [5e-5] + [5e-6] * 3 + [5e-8]]
        self._test(schedulers, targets, epochs)

    def test_compound_step_and_exp_lr(self):
        epochs = 10
        schedulers = [None] * 2
        single_targets = [0.05 * (0.9 ** x) for x in range(3)]
        single_targets += [0.005 * (0.9 ** x) for x in range(3, 6)]
        single_targets += [0.0005 * (0.9 ** x) for x in range(6, 9)]
        single_targets += [0.00005 * (0.9 ** x) for x in range(9, 12)]
        targets = [single_targets, [x * epochs for x in single_targets]]
        schedulers[0] = StepLR(self.opt, gamma=0.1, step_size=3)
        schedulers[1] = ExponentialLR(self.opt, gamma=0.9)
        self._test(schedulers, targets, epochs)

    def test_compound_exp_and_multistep_lr(self):
        epochs = 10
        schedulers = [None] * 2
        single_targets = [0.05 * (0.9 ** x) for x in range(2)]
        single_targets += [0.005 * (0.9 ** x) for x in range(2, 5)]
        single_targets += [0.0005 * (0.9 ** x) for x in range(5, 9)]
        single_targets += [0.00005 * (0.9 ** x) for x in range(9, 11)]
        targets = [single_targets, [x * epochs for x in single_targets]]
        schedulers[0] = MultiStepLR(self.opt, gamma=0.1, milestones=[2, 5, 9])
        schedulers[1] = ExponentialLR(self.opt, gamma=0.9)
        self._test(schedulers, targets, epochs)

    def test_compound_exp_and_linearlr(self):
        epochs = 10
        iters = 4
        start_factor = 0.4
        end_factor = 0.9
        schedulers = [None] * 2
        single_targets = [0.05 * (0.9 ** x) for x in range(11)]
        for i in range(iters):
            single_targets[i] *= start_factor + i / iters * (end_factor - start_factor)
        for i in range(iters, 11):
            single_targets[i] *= end_factor
        targets = [single_targets, [x * epochs for x in single_targets]]
        schedulers[0] = LinearLR(self.opt, start_factor=start_factor, end_factor=end_factor, total_iters=iters)
        schedulers[1] = ExponentialLR(self.opt, gamma=0.9)
        self._test(schedulers, targets, epochs)

    def test_compound_step_and_constantlr(self):
        epochs = 10
        iters = 4
        factor = 0.4
        schedulers = [None] * 2
        single_targets = [0.05 * 0.4] * 3 + [0.005 * 0.4] + [0.005] * 2 + [0.0005] * 3 + [0.00005] * 3
        targets = [single_targets, [x * epochs for x in single_targets]]
        schedulers[0] = StepLR(self.opt, gamma=0.1, step_size=3)
        schedulers[1] = ConstantLR(self.opt, factor=0.4, total_iters=4)
        self._test(schedulers, targets, epochs)

    def test_compound_linearlr_and_multistep_lr(self):
        epochs = 10
        iters = 4
        start_factor = 0.4
        schedulers = [None] * 2
        single_targets = [0.05] * 2 + [0.005] * 3 + [0.0005] * 4 + [0.00005] * 2
        for i in range(iters):
            single_targets[i] *= start_factor + i / iters * (1 - start_factor)
        targets = [single_targets, [x * epochs for x in single_targets]]
        schedulers[0] = MultiStepLR(self.opt, gamma=0.1, milestones=[2, 5, 9])
        schedulers[1] = LinearLR(self.opt, start_factor=start_factor, total_iters=iters)
        self._test(schedulers, targets, epochs)

    def test_compound_cosanneal_and_step_lr(self):
        epochs = 10
        eta_min = 1e-10
        single_targets = [eta_min + (0.05 - eta_min) *
                          (1 + math.cos(math.pi * x / epochs)) / 2
                          for x in range(epochs)]
        single_targets = [x * 0.1 ** (i // 3) for i, x in enumerate(single_targets)]
        targets = [single_targets, [x * epochs for x in single_targets]]
        schedulers = [None] * 2
        schedulers[0] = CosineAnnealingLR(self.opt, T_max=epochs, eta_min=eta_min)
        schedulers[1] = StepLR(self.opt, gamma=0.1, step_size=3)
        self._test(schedulers, targets, epochs)

    def test_compound_cosanneal_and_multistep_lr(self):
        epochs = 10
        eta_min = 1e-10
        single_targets = [eta_min + (0.05 - eta_min) *
                          (1 + math.cos(math.pi * x / epochs)) / 2
                          for x in range(epochs)]
        multipliers = [1] * 2 + [0.1] * 3 + [0.01] * 4 + [0.001]
        single_targets = [x * y for x, y in zip(single_targets, multipliers)]
        targets = [single_targets, [x * epochs for x in single_targets]]
        schedulers = [None] * 2
        schedulers[0] = CosineAnnealingLR(self.opt, T_max=epochs, eta_min=eta_min)
        schedulers[1] = MultiStepLR(self.opt, gamma=0.1, milestones=[2, 5, 9])
        self._test(schedulers, targets, epochs)

    def test_compound_cosanneal_and_linearlr(self):
        epochs = 10
        iters = 4
        start_factor = 0.4
        eta_min = 1e-10
        schedulers = [None] * 2
        single_targets = [eta_min + (0.05 - eta_min) *
                          (1 + math.cos(math.pi * x / epochs)) / 2
                          for x in range(epochs)]
        for i in range(iters):
            single_targets[i] *= start_factor + i / iters * (1 - start_factor)
        targets = [single_targets, [x * epochs for x in single_targets]]
        schedulers[0] = LinearLR(self.opt, start_factor=start_factor, total_iters=iters)
        schedulers[1] = CosineAnnealingLR(self.opt, T_max=epochs, eta_min=eta_min)
        self._test(schedulers, targets, epochs)

    def test_compound_cosanneal_and_exp_lr(self):
        epochs = 10
        eta_min = 1e-10
        single_targets = [eta_min + (0.05 - eta_min) *
                          (1 + math.cos(math.pi * x / epochs)) / 2
                          for x in range(epochs)]
        multipliers = [0.1 ** i for i in range(epochs)]
        single_targets = [x * y for x, y in zip(single_targets, multipliers)]
        targets = [single_targets, [x * epochs for x in single_targets]]
        schedulers = [None] * 2
        schedulers[0] = CosineAnnealingLR(self.opt, T_max=epochs, eta_min=eta_min)
        schedulers[1] = ExponentialLR(self.opt, gamma=0.1)
        self._test(schedulers, targets, epochs)

    def test_compound_reduce_lr_on_plateau1(self):
        epochs = 10
        for param_group in self.opt.param_groups:
            param_group['lr'] = 0.5
        single_targets = [0.5] * 20
        multipliers = [0.1 ** (i // 3) for i in range(20)]
        single_targets = [x * y for x, y in zip(multipliers, single_targets)]
        targets = [single_targets]
        targets = targets[1:]  # test runs step before checking lr
        metrics = [10 - i * 0.0167 for i in range(20)]
        schedulers = [None, None]
        schedulers[0] = ReduceLROnPlateau(self.opt, threshold_mode='abs', mode='min',
                                          threshold=0.01, patience=5, cooldown=5)
        schedulers[1] = StepLR(self.opt, gamma=0.1, step_size=3)
        self._test_reduce_lr_on_plateau(schedulers, targets, metrics, epochs)

    def test_compound_reduce_lr_on_plateau2(self):
        epochs = 22
        for param_group in self.opt.param_groups:
            param_group['lr'] = 0.5
        single_targets = [0.5] * 6 + [0.05] * 7 + [0.005] * 7 + [0.0005] * 2
        multipliers = [1] * 3 + [0.1] * 5 + [0.01] * 4 + [0.001] * 10
        single_targets = [x * y for x, y in zip(single_targets, multipliers)]
        targets = [single_targets]
        targets = targets[1:]  # test runs step before checking lr
        metrics = [10 - i * 0.0165 for i in range(22)]
        schedulers = [None] * 2
        schedulers[0] = ReduceLROnPlateau(self.opt, patience=5, cooldown=0, threshold_mode='abs',
                                          mode='min', threshold=0.1)
        schedulers[1] = MultiStepLR(self.opt, gamma=0.1, milestones=[3, 8, 12])
        self._test_reduce_lr_on_plateau(schedulers, targets, metrics, epochs)

    def test_compound_reduce_lr_on_plateau3(self):
        epochs = 22
        for param_group in self.opt.param_groups:
            param_group['lr'] = 0.5
        single_targets = [0.5] * (2 + 6) + [0.05] * (5 + 6) + [0.005] * 4
        multipliers = [0.1 ** i for i in range(epochs)]
        single_targets = [x * y for x, y in zip(multipliers, single_targets)]
        targets = [single_targets]
        targets = targets[1:]  # test runs step before checking lr
        metrics = [-0.8] * 2 + [-0.234] * 20
        schedulers = [None, None]
        schedulers[0] = ReduceLROnPlateau(self.opt, mode='max', patience=5, cooldown=5,
                                          threshold_mode='abs')
        schedulers[1] = ExponentialLR(self.opt, gamma=0.1)
        self._test_reduce_lr_on_plateau(schedulers, targets, metrics, epochs)

    def test_compound_reduce_lr_on_plateau4(self):
        epochs = 20
        for param_group in self.opt.param_groups:
            param_group['lr'] = 0.05
        epochs = 10
        eta_min = 1e-10
        single_targets = [eta_min + (0.05 - eta_min) *
                          (1 + math.cos(math.pi * x / epochs)) / 2
                          for x in range(epochs)]
        targets = [single_targets]
        targets = targets[1:]  # test runs step before checking lr
        metrics = [1.5 * (1.025 ** i) for i in range(20)]  # 1.025 > 1.1**0.25
        schedulers = [None, None]
        schedulers[0] = ReduceLROnPlateau(self.opt, mode='max', patience=3,
                                          threshold_mode='rel', threshold=0.1)
        schedulers[1] = CosineAnnealingLR(self.opt, epochs, eta_min)
        self._test_reduce_lr_on_plateau(schedulers, targets, metrics, epochs)

    def test_compound_reduce_lr_on_plateau5(self):
        iters = 4
        start_factor = 0.4
        epochs = 22
        for param_group in self.opt.param_groups:
            param_group['lr'] = 0.5
        single_targets = [0.5] * 6 + [0.05] * 7 + [0.005] * 7 + [0.0005] * 2
        multipliers = [1] * 22
        for i in range(iters):
            multipliers[i] *= start_factor + i / iters * (1 - start_factor)
        single_targets = [x * y for x, y in zip(single_targets, multipliers)]
        targets = [single_targets]
        targets = targets[1:]  # test runs step before checking lr
        metrics = [10 - i * 0.0165 for i in range(22)]
        schedulers = [None] * 2
        schedulers[0] = ReduceLROnPlateau(self.opt, patience=5, cooldown=0, threshold_mode='abs',
                                          mode='min', threshold=0.1)
        schedulers[1] = LinearLR(self.opt, start_factor=start_factor, total_iters=iters)
        self._test_reduce_lr_on_plateau(schedulers, targets, metrics, epochs)

    def test_cycle_lr_invalid_mode(self):
        with self.assertRaises(ValueError):
            scheduler = CyclicLR(self.opt, base_lr=0, max_lr=0, mode="CATS")

    def test_cycle_lr_triangular_mode_one_lr(self):
        lr_target = [1, 2, 3, 4, 5, 4, 3, 2, 1, 2, 3]
        momentum_target = [5, 4, 3, 2, 1, 2, 3, 4, 5, 4, 3]
        lr_targets = [lr_target, lr_target]
        momentum_targets = [momentum_target, momentum_target]
        scheduler = CyclicLR(self.opt, base_lr=1, max_lr=5, step_size_up=4,
                             cycle_momentum=True, base_momentum=1, max_momentum=5,
                             mode='triangular')
        self._test_cycle_lr(scheduler, lr_targets, momentum_targets, len(lr_target))

    def test_cycle_lr_triangular_mode_one_lr_no_momentum(self):
        lr_target = [1, 2, 3, 4, 5, 4, 3, 2, 1, 2, 3]
        lr_targets = [lr_target, lr_target]
        momentum_target = [self.opt.defaults['momentum']] * len(lr_target)
        momentum_targets = [momentum_target, momentum_target]
        scheduler = CyclicLR(self.opt, base_lr=1, max_lr=5, step_size_up=4,
                             cycle_momentum=False, mode='triangular')
        self._test_cycle_lr(scheduler, lr_targets, momentum_targets, len(lr_target))

    def test_cycle_lr_triangular2_mode_one_lr(self):
        lr_target = [1, 2, 3, 4, 5, 4, 3, 2, 1, 1.5, 2.0, 2.5, 3.0, 2.5, 2.0, 1.5,
                     1, 1.25, 1.50, 1.75, 2.00, 1.75]
        momentum_target = [5.0, 4.0, 3.0, 2.0, 1.0, 2.0, 3.0, 4.0, 5.0, 4.5, 4.0,
                           3.5, 3.0, 3.5, 4.0, 4.5, 5.0, 4.75, 4.5, 4.25, 4.0, 4.25]
        lr_targets = [lr_target, lr_target]
        momentum_targets = [momentum_target, momentum_target]
        scheduler = CyclicLR(self.opt, base_lr=1, max_lr=5, step_size_up=4,
                             cycle_momentum=True, base_momentum=1, max_momentum=5,
                             mode='triangular2')
        self._test_cycle_lr(scheduler, lr_targets, momentum_targets, len(lr_target))

    def test_cycle_lr_exp_range_mode_one_lr(self):
        base_lr, max_lr = 1, 5
        diff_lr = max_lr - base_lr
        gamma = 0.9
        xs = [0, 0.25, 0.5, 0.75, 1, 0.75, 0.50, 0.25, 0, 0.25, 0.5, 0.75, 1]
        lr_target = [base_lr + x * diff_lr * gamma**i for i, x in enumerate(xs)]
        momentum_target = [max_lr - x * diff_lr * gamma**i for i, x in enumerate(xs)]
        lr_targets = [lr_target, lr_target]
        momentum_targets = [momentum_target, momentum_target]
        scheduler = CyclicLR(self.opt, base_lr=base_lr,
                             max_lr=max_lr, step_size_up=4,
                             cycle_momentum=True, base_momentum=base_lr, max_momentum=max_lr,
                             mode='exp_range', gamma=gamma)
        self._test_cycle_lr(scheduler, lr_targets, momentum_targets, len(lr_target))

    def test_cycle_lr_triangular_mode(self):
        lr_target_1 = [1, 2, 3, 4, 5, 4, 3, 2, 1, 2, 3]
        lr_target_2 = [x + 1 for x in lr_target_1]
        lr_targets = [lr_target_1, lr_target_2]
        momentum_target_1 = [5, 4, 3, 2, 1, 2, 3, 4, 5, 4, 3]
        momentum_target_2 = [x + 1 for x in momentum_target_1]
        momentum_targets = [momentum_target_1, momentum_target_2]
        scheduler = CyclicLR(self.opt, base_lr=[1, 2], max_lr=[5, 6], step_size_up=4,
                             cycle_momentum=True, base_momentum=[1, 2], max_momentum=[5, 6],
                             mode='triangular')
        self._test_cycle_lr(scheduler, lr_targets, momentum_targets, len(lr_target_1))

    def test_cycle_lr_triangular2_mode(self):
        lr_target_1 = [1, 2, 3, 4, 5, 4, 3, 2, 1, 1.5, 2.0, 2.5, 3.0, 2.5, 2.0, 1.5, 1,
                       1.25, 1.50, 1.75, 2.00, 1.75]
        lr_target_2 = [x + 2 for x in lr_target_1]
        lr_targets = [lr_target_1, lr_target_2]
        momentum_target_1 = [5.0, 4.0, 3.0, 2.0, 1.0, 2.0, 3.0, 4.0, 5.0, 4.5, 4.0, 3.5,
                             3.0, 3.5, 4.0, 4.5, 5.0, 4.75, 4.5, 4.25, 4.0, 4.25]
        momentum_target_2 = [x + 2 for x in momentum_target_1]
        momentum_targets = [momentum_target_1, momentum_target_2]
        scheduler = CyclicLR(self.opt, base_lr=[1, 3], max_lr=[5, 7], step_size_up=4,
                             cycle_momentum=True, base_momentum=[1, 3], max_momentum=[5, 7],
                             mode='triangular2')
        self._test_cycle_lr(scheduler, lr_targets, momentum_targets, len(lr_target_1))

    def test_cycle_lr_exp_range_mode(self):
        base_lr_1, max_lr_1 = 1, 5
        base_lr_2, max_lr_2 = 5, 12

        diff_lr_1 = max_lr_1 - base_lr_1
        diff_lr_2 = max_lr_2 - base_lr_2

        gamma = 0.9
        xs = [0, 0.25, 0.5, 0.75, 1, 0.75, 0.50, 0.25, 0, 0.25, 0.5, 0.75, 1]
        lr_target_1 = [base_lr_1 + x * diff_lr_1 * gamma**i for i, x in enumerate(xs)]
        lr_target_2 = [base_lr_2 + x * diff_lr_2 * gamma**i for i, x in enumerate(xs)]
        lr_targets = [lr_target_1, lr_target_2]
        momentum_target_1 = [max_lr_1 - x * diff_lr_1 * gamma**i for i, x in enumerate(xs)]
        momentum_target_2 = [max_lr_2 - x * diff_lr_2 * gamma**i for i, x in enumerate(xs)]
        momentum_targets = [momentum_target_1, momentum_target_2]
        scheduler = CyclicLR(self.opt, base_lr=[base_lr_1, base_lr_2],
                             max_lr=[max_lr_1, max_lr_2], step_size_up=4,
                             cycle_momentum=True, base_momentum=[base_lr_1, base_lr_2],
                             max_momentum=[max_lr_1, max_lr_2],
                             mode='exp_range', gamma=gamma)
        self._test_cycle_lr(scheduler, lr_targets, momentum_targets, len(lr_target_1))

    def test_cycle_lr_triangular_mode_step_size_up_down(self):
        lr_target = [1.0, 2.0, 3.0, 4.0, 5.0, 13.0 / 3, 11.0 / 3, 9.0 / 3, 7.0 / 3, 5.0 / 3, 1.0]
        lr_targets = [lr_target, lr_target]
        momentum_target = [5.0, 4.0, 3.0, 2.0, 1.0, 5.0 / 3, 7.0 / 3, 3.0, 11.0 / 3, 13.0 / 3, 5.0]
        momentum_targets = [momentum_target, momentum_target]

        scheduler = CyclicLR(self.opt, base_lr=1, max_lr=5,
                             step_size_up=4,
                             step_size_down=6,
                             cycle_momentum=True,
                             base_momentum=1, max_momentum=5,
                             mode='triangular')
        self._test_cycle_lr(scheduler, lr_targets, momentum_targets, len(lr_target))

    def test_cycle_lr_triangular2_mode_step_size_up_down(self):
        lr_base_target = ([
            1.0, 3.0, 5.0, 13.0 / 3, 11.0 / 3, 9.0 / 3, 7.0 / 3, 5.0 / 3, 1.0, 2.0, 3.0, 8.0 / 3,
            7.0 / 3, 6.0 / 3, 5.0 / 3, 4.0 / 3, 1.0, 3.0 / 2, 2.0, 11.0 / 6, 10.0 / 6, 9.0 / 6,
            8.0 / 6, 7.0 / 6
        ])
        momentum_base_target = ([
            5.0, 3.0, 1.0, 5.0 / 3, 7.0 / 3, 3.0, 11.0 / 3, 13.0 / 3, 5.0, 4.0, 3.0, 10.0 / 3,
            11.0 / 3, 4.0, 13.0 / 3, 14.0 / 3, 5.0, 4.5, 4.0, 25.0 / 6, 13.0 / 3, 4.5, 14.0 / 3,
            29.0 / 6
        ])
        deltas = [2 * i for i in range(0, 2)]
        base_lrs = [1 + delta for delta in deltas]
        max_lrs = [5 + delta for delta in deltas]
        lr_targets = [[x + delta for x in lr_base_target] for delta in deltas]
        momentum_targets = [[x + delta for x in momentum_base_target] for delta in deltas]
        scheduler = CyclicLR(
            self.opt,
            base_lr=base_lrs,
            max_lr=max_lrs,
            step_size_up=2,
            step_size_down=6,
            cycle_momentum=True,
            base_momentum=base_lrs,
            max_momentum=max_lrs,
            mode='triangular2')
        self._test_cycle_lr(scheduler, lr_targets, momentum_targets, len(lr_base_target))

    def test_cycle_lr_exp_range_mode_step_size_up_down(self):
        base_lr, max_lr = 1, 5
        diff_lr = max_lr - base_lr
        gamma = 0.9
        xs = ([
            0.0, 0.5, 1.0, 5.0 / 6, 4.0 / 6, 3.0 / 6, 2.0 / 6, 1.0 / 6, 0.0, 0.5, 1.0, 5.0 / 6,
            4.0 / 6
        ])
        lr_target = [base_lr + x * diff_lr * gamma**i for i, x in enumerate(xs)]
        lr_targets = [lr_target, lr_target]
        momentum_target = [max_lr - x * diff_lr * gamma**i for i, x in enumerate(xs)]
        momentum_targets = [momentum_target, momentum_target]
        scheduler = CyclicLR(self.opt, base_lr=base_lr, max_lr=max_lr,
                             step_size_up=2, step_size_down=6,
                             cycle_momentum=True, base_momentum=base_lr,
                             max_momentum=max_lr,
                             mode='exp_range', gamma=gamma)
        self._test_cycle_lr(scheduler, lr_targets, momentum_targets, len(lr_target))

    def test_cycle_lr_with_momentumless_optimizer(self):
        # Note [Temporarily set optimizer to Adam]
        # ~~~~~~~~~~~~~~~~~~~~~~~~~~~~~~~~~~~~~~~~
        # The TestLRScheduler object carries around an SGD optimizer to avoid having to
        # instantiate one for every test. This gets in the way for our very specific case
        # in which we need to use Adam (or really any optimizer that doesn't use momentum)
        # in order to test that the momentum bug in CyclicLR is fixed (the bug is described
        # in more detail in https://github.com/pytorch/pytorch/issues/19003 ).
        old_opt = self.opt
        self.opt = optim.Adam(
            [{'params': self.net.conv1.parameters()}, {'params': self.net.conv2.parameters(), 'lr': 0.5}],
            lr=0.05)

        lr_target = [1, 2, 3, 4, 5, 4, 3, 2, 1, 2, 3]
        lr_targets = [lr_target, lr_target]
        momentum_target = [None] * len(lr_target)
        momentum_targets = [momentum_target, momentum_target]
        scheduler = CyclicLR(self.opt, base_lr=1, max_lr=5, step_size_up=4,
                             cycle_momentum=False, mode='triangular')
        self._test_cycle_lr(scheduler, lr_targets, momentum_targets, len(lr_target))

        self.opt = old_opt  # set optimizer back to SGD

    def test_cycle_lr_cycle_momentum_fail_with_momentumless_optimizer(self):
        with self.assertRaises(ValueError):
            adam_opt = optim.Adam(self.net.parameters())
            scheduler = CyclicLR(adam_opt, base_lr=1, max_lr=5, cycle_momentum=True)

    def test_onecycle_lr_invalid_anneal_strategy(self):
        with self.assertRaises(ValueError):
            scheduler = OneCycleLR(self.opt, max_lr=1e-3, total_steps=10, anneal_strategy="CATS")

    def test_onecycle_lr_invalid_pct_start(self):
        with self.assertRaises(ValueError):
            scheduler = OneCycleLR(self.opt, max_lr=1e-3, total_steps=10, pct_start=1.1)

    def test_onecycle_lr_cannot_calculate_total_steps(self):
        with self.assertRaises(ValueError):
            scheduler = OneCycleLR(self.opt, max_lr=1e-3)

    def test_onecycle_lr_linear_annealing(self):
        lr_target = [1, 13, 25, 21.5, 18, 14.5, 11, 7.5, 4, 0.5]
        momentum_target = [22, 11.5, 1, 4, 7, 10, 13, 16, 19, 22]
        lr_targets = [lr_target, lr_target]
        momentum_targets = [momentum_target, momentum_target]
        scheduler = OneCycleLR(self.opt, max_lr=25, final_div_factor=2, base_momentum=1, max_momentum=22,
                               total_steps=10, anneal_strategy='linear')
        self._test_cycle_lr(scheduler, lr_targets, momentum_targets, 10)

    def test_onecycle_lr_linear_annealing_three_phases(self):
        lr_target = [1, 9, 17, 25, 17, 9, 1, 0.75, 0.5, 0.25]
        momentum_target = [22, 15, 8, 1, 8, 15, 22, 22, 22, 22]
        lr_targets = [lr_target, lr_target]
        momentum_targets = [momentum_target, momentum_target]
        scheduler = OneCycleLR(self.opt, max_lr=25, div_factor=25,
                               base_momentum=1, max_momentum=22,
                               total_steps=10, anneal_strategy='linear',
                               pct_start=0.4, final_div_factor=4,
                               three_phase=True)
        self._test_cycle_lr(scheduler, lr_targets, momentum_targets, 10)

    def test_onecycle_lr_cosine_annealing(self):
        def annealing_cos(start, end, pct):
            cos_out = math.cos(math.pi * pct) + 1
            return end + (start - end) / 2.0 * cos_out
        lr_target = [1, 13, 25, annealing_cos(25, 0.5, 1 / 7.0), annealing_cos(25, 0.5, 2 / 7.0),
                     annealing_cos(25, 0.5, 3 / 7.0), annealing_cos(25, 0.5, 4 / 7.0), annealing_cos(25, 0.5, 5 / 7.0),
                     annealing_cos(25, 0.5, 6 / 7.0), 0.5]
        momentum_target = [22, 11.5, 1, annealing_cos(1, 22, 1 / 7.0), annealing_cos(1, 22, 2 / 7.0),
                           annealing_cos(1, 22, 3 / 7.0), annealing_cos(1, 22, 4 / 7.0), annealing_cos(1, 22, 5 / 7.0),
                           annealing_cos(1, 22, 6 / 7.0), 22]
        lr_targets = [lr_target, lr_target]
        momentum_targets = [momentum_target, momentum_target]
        scheduler = OneCycleLR(self.opt, max_lr=25, final_div_factor=2, base_momentum=1, max_momentum=22,
                               total_steps=10)
        self._test_cycle_lr(scheduler, lr_targets, momentum_targets, 10)

    def test_cycle_lr_with_adam(self):
        old_opt = self.opt
        self.opt = optim.Adam(
            [{'params': self.net.conv1.parameters()}, {'params': self.net.conv2.parameters(), 'lr': 0.5}],
            lr=0.05)

        lr_target = [1, 13, 25, 21.5, 18, 14.5, 11, 7.5, 4, 0.5]
        momentum_target = [22, 11.5, 1, 4, 7, 10, 13, 16, 19, 22]
        lr_targets = [lr_target, lr_target]
        momentum_targets = [momentum_target, momentum_target]
        scheduler = OneCycleLR(self.opt, max_lr=25, final_div_factor=2, base_momentum=1, max_momentum=22,
                               total_steps=10, anneal_strategy='linear')
        self._test_cycle_lr(scheduler, lr_targets, momentum_targets, 10, use_beta1=True)
        self.opt = old_opt  # set optimizer back to SGD

    def test_lambda_lr(self):
        epochs = 10
        self.opt.param_groups[0]['lr'] = 0.05
        self.opt.param_groups[1]['lr'] = 0.4
        targets = [[0.05 * (0.9 ** x) for x in range(epochs)], [0.4 * (0.8 ** x) for x in range(epochs)]]
        scheduler = LambdaLR(self.opt,
                             lr_lambda=[lambda x1: 0.9 ** x1, lambda x2: 0.8 ** x2])
        self._test(scheduler, targets, epochs)

    def test_multiplicative_lr(self):
        epochs = 10
        self.opt.param_groups[0]['lr'] = 0.05
        self.opt.param_groups[1]['lr'] = 0.4
        targets = [[0.05 * (0.9 ** x) for x in range(epochs)], [0.4 * (0.8 ** x) for x in range(epochs)]]
        scheduler = MultiplicativeLR(self.opt, lr_lambda=[lambda x1: 0.9, lambda x2: 0.8])
        self._test(scheduler, targets, epochs)

    def test_CosineAnnealingWarmRestarts_lr1(self):
        iters = 100
        eta_min = 1e-10
        T_mults = [1, 2, 4]
        for T_mult in T_mults:
            T_i = 10
            T_cur = 0
            targets = [[0.05], [0.5]]
            scheduler = CosineAnnealingWarmRestarts(self.opt, T_0=T_i, T_mult=T_mult, eta_min=eta_min)
            for _ in range(1, iters, 1):
                T_cur += 1
                if T_cur >= T_i:
                    T_cur = T_cur - T_i
                    T_i = int(T_mult) * T_i
                targets[0] += [eta_min + (0.05 - eta_min) * (1 + math.cos(math.pi * T_cur / T_i)) / 2]
                targets[1] += [eta_min + (0.5 - eta_min) * (1 + math.cos(math.pi * T_cur / T_i)) / 2]
            self._test(scheduler, targets, iters)

    def test_CosineAnnealingWarmRestarts_lr2(self):
        iters = 30
        eta_min = 1e-10
        T_mults = [1, 2, 4]
        for T_mult in T_mults:
            T_i = 10
            T_cur = 0
            targets = [[0.05], [0.5]]
            scheduler = CosineAnnealingWarmRestarts(self.opt, T_0=T_i, T_mult=T_mult, eta_min=eta_min)
            for _ in torch.arange(0.1, iters, 0.1):
                T_cur = round(T_cur + 0.1, 1)
                if T_cur >= T_i:
                    T_cur = T_cur - T_i
                    T_i = int(T_mult) * T_i
                targets[0] += [eta_min + (0.05 - eta_min) * (1 + math.cos(math.pi * T_cur / T_i)) / 2]
                targets[1] += [eta_min + (0.5 - eta_min) * (1 + math.cos(math.pi * T_cur / T_i)) / 2]
            self._test_CosineAnnealingWarmRestarts(scheduler, targets, iters)

    def test_CosineAnnealingWarmRestarts_lr3(self):
        epochs_for_T_mults = [[0, 1, 2, 3, 4, 5, 12, 27, 3, 4, 5, 6, 13],
                              [0, 1, 2, 3, 4, 5, 25, 32, 33, 34, 80, 81, 3],
                              [0, 0.1, 0.2, 0.3, 1.3, 2.3, 17.5, 18.5, 19.5, 29.5, 30.5, 31.5, 50]]
        T_curs_for_T_mults = [[1, 2, 3, 4, 5, 2, 7, 3, 4, 5, 6, 3],
                              [1, 2, 3, 4, 5, 15, 2, 3, 4, 10, 11, 3],
                              [0.1, 0.2, 0.3, 1.3, 2.3, 7.5, 8.5, 9.5, 19.5, 20.5, 21.5, 10]]
        T_is_for_T_mults = [[10, 10, 10, 10, 10, 10, 10, 10, 10, 10, 10, 10],
                            [10, 10, 10, 10, 10, 20, 40, 40, 40, 80, 80, 10],
                            [10, 10, 10, 10, 10, 30, 30, 30, 30, 30, 30, 90]]
        eta_min = 1e-10
        T_mults = [1, 2, 3]
        for epochs, T_mult, T_curs, T_is in zip(epochs_for_T_mults, T_mults, T_curs_for_T_mults, T_is_for_T_mults):
            targets = [[0.05], [0.5]]
            scheduler = CosineAnnealingWarmRestarts(self.opt, T_0=10, T_mult=T_mult, eta_min=eta_min)
            for T_cur, T_i in zip(T_curs, T_is):
                targets[0] += [eta_min + (0.05 - eta_min) * (1 + math.cos(math.pi * T_cur / T_i)) / 2]
                targets[1] += [eta_min + (0.5 - eta_min) * (1 + math.cos(math.pi * T_cur / T_i)) / 2]
            self._test_interleaved_CosineAnnealingWarmRestarts(scheduler, targets, epochs)

    def test_swalr_no_anneal(self):
        epochs, swa_start, swa_lr = 10, 5, 0.01
        initial_lrs = [group['lr'] for group in self.opt.param_groups]
        targets = [[lr] * (swa_start + 1) + [swa_lr] * (epochs - swa_start - 1)
                   for lr in initial_lrs]
        swa_scheduler = SWALR(self.opt, anneal_epochs=1, swa_lr=swa_lr)
        self._test_swalr(swa_scheduler, None, targets, swa_start, epochs)

    def test_swalr_cosine_anneal_after_multiplicative(self):
        # same swa_lr for different param_groups
        epochs, swa_start, swa_lr, anneal_epochs = 15, 5, 0.01, 5
        mult_factor = 0.9
        scheduler = MultiplicativeLR(self.opt, lr_lambda=lambda epoch: mult_factor)
        swa_scheduler = SWALR(self.opt, anneal_epochs=anneal_epochs, swa_lr=swa_lr)

        def anneal_coef(t):
            if t + 1 >= anneal_epochs:
                return 0.
            return (1 + math.cos(math.pi * (t + 1) / anneal_epochs)) / 2

        initial_lrs = [group['lr'] for group in self.opt.param_groups]
        targets_before_swa = [[lr * mult_factor**i for i in range(swa_start + 1)]
                              for lr in initial_lrs]
        swa_epochs = epochs - swa_start - 1
        targets = [lrs + [lrs[-1] * anneal_coef(t) + swa_lr * (1 - anneal_coef(t)) for t in range(swa_epochs)]
                   for lrs in targets_before_swa]

        self._test_swalr(swa_scheduler, scheduler, targets, swa_start, epochs)

    def test_swalr_linear_anneal_after_multiplicative(self):
        # separate swa_lr for different param_groups
        epochs, swa_start, swa_lrs, anneal_epochs = 15, 5, [0.01, 0.02], 4
        mult_factor = 0.9
        scheduler = MultiplicativeLR(self.opt, lr_lambda=lambda epoch: mult_factor)
        swa_scheduler = SWALR(self.opt, anneal_epochs=anneal_epochs,
                              anneal_strategy="linear", swa_lr=swa_lrs)

        def anneal_coef(t):
            if t + 1 >= anneal_epochs:
                return 0.
            return 1 - (t + 1) / anneal_epochs

        initial_lrs = [group['lr'] for group in self.opt.param_groups]
        targets_before_swa = [[lr * mult_factor**i for i in range(swa_start + 1)]
                              for lr in initial_lrs]
        swa_epochs = epochs - swa_start - 1
        targets = [lrs + [lrs[-1] * anneal_coef(t) + swa_lr * (1 - anneal_coef(t)) for t in range(swa_epochs)]
                   for lrs, swa_lr in zip(targets_before_swa, swa_lrs)]

        self._test_swalr(swa_scheduler, scheduler, targets, swa_start, epochs)

    def _test_swalr(self, swa_scheduler, scheduler, targets, swa_start, epochs):
        for epoch in range(epochs):
            for param_group, target in zip(self.opt.param_groups, targets):
                self.assertEqual(target[epoch], param_group['lr'],
                                 msg='LR is wrong in epoch {}: expected {}, got {}'.format(
                                     epoch, target[epoch], param_group['lr']), atol=1e-5, rtol=0)
            if epoch >= swa_start:
                self.opt.step()
                swa_scheduler.step()
            elif scheduler is not None:
                self.opt.step()
                scheduler.step()

    def test_swalr_hypers(self):
        # Test that SWALR raises errors for incorrect hyper-parameters
        with self.assertRaisesRegex(ValueError, "anneal_strategy must"):
            swa_scheduler = SWALR(self.opt, anneal_strategy="exponential", swa_lr=1.)

        with self.assertRaisesRegex(ValueError, "anneal_epochs must"):
            swa_scheduler = SWALR(self.opt, anneal_epochs=-1, swa_lr=1.)
        with self.assertRaisesRegex(ValueError, "anneal_epochs must"):
            swa_scheduler = SWALR(self.opt, anneal_epochs=1.7, swa_lr=1.)
        with self.assertRaisesRegex(ValueError, "swa_lr must"):
            swa_scheduler = SWALR(self.opt, swa_lr=[1., 0.1, 0.01])

    def test_step_lr_state_dict(self):
        self._check_scheduler_state_dict(
            lambda: StepLR(self.opt, gamma=0.1, step_size=3),
            lambda: StepLR(self.opt, gamma=0.01 / 2, step_size=1))

    def test_multi_step_lr_state_dict(self):
        self._check_scheduler_state_dict(
            lambda: MultiStepLR(self.opt, gamma=0.1, milestones=[2, 5, 9]),
            lambda: MultiStepLR(self.opt, gamma=0.01, milestones=[1, 4, 6]))

    def test_exp_step_lr_state_dict(self):
        self._check_scheduler_state_dict(
            lambda: ExponentialLR(self.opt, gamma=0.1),
            lambda: ExponentialLR(self.opt, gamma=0.01))

    def test_cosine_lr_state_dict(self):
        epochs = 10
        eta_min = 1e-10
        self._check_scheduler_state_dict(
            lambda: CosineAnnealingLR(self.opt, T_max=epochs, eta_min=eta_min),
            lambda: CosineAnnealingLR(self.opt, T_max=epochs // 2, eta_min=eta_min / 2),
            epochs=epochs)

    def test_reduce_lr_on_plateau_state_dict(self):
        scheduler = ReduceLROnPlateau(self.opt, mode='min', factor=0.1, patience=2)
        for score in [1.0, 2.0, 3.0, 4.0, 3.0, 4.0, 5.0, 3.0, 2.0, 1.0]:
            scheduler.step(score)
        scheduler_copy = ReduceLROnPlateau(self.opt, mode='max', factor=0.5, patience=10)
        scheduler_copy.load_state_dict(scheduler.state_dict())
        for key in scheduler.__dict__.keys():
            if key not in {'optimizer', 'is_better'}:
                self.assertEqual(scheduler.__dict__[key], scheduler_copy.__dict__[key])

    def test_lambda_lr_state_dict_fn(self):
        scheduler = LambdaLR(self.opt, lr_lambda=lambda x: x)
        state = scheduler.state_dict()
        self.assertIsNone(state['lr_lambdas'][0])

        scheduler_copy = LambdaLR(self.opt, lr_lambda=lambda x: x)
        scheduler_copy.load_state_dict(state)
        for key in scheduler.__dict__.keys():
            if key not in {'optimizer', 'lr_lambdas'}:
                self.assertEqual(scheduler.__dict__[key], scheduler_copy.__dict__[key])

    def test_lambda_lr_state_dict_obj(self):
        scheduler = LambdaLR(self.opt, lr_lambda=LambdaLRTestObject(10))
        state = scheduler.state_dict()
        self.assertIsNotNone(state['lr_lambdas'][0])

        scheduler_copy = LambdaLR(self.opt, lr_lambda=LambdaLRTestObject(-1))
        scheduler_copy.load_state_dict(state)
        for key in scheduler.__dict__.keys():
            if key not in {'optimizer'}:
                self.assertEqual(scheduler.__dict__[key], scheduler_copy.__dict__[key])

    def test_CosineAnnealingWarmRestarts_lr_state_dict(self):
        self._check_scheduler_state_dict(
            lambda: CosineAnnealingWarmRestarts(self.opt, T_0=10, T_mult=2),
            lambda: CosineAnnealingWarmRestarts(self.opt, T_0=100))

    def test_swa_lr_state_dict(self):
        self._check_scheduler_state_dict(
            lambda: SWALR(self.opt, anneal_epochs=3, swa_lr=0.5),
            lambda: SWALR(self.opt, anneal_epochs=10, anneal_strategy="linear", swa_lr=5.))

    def _check_scheduler_state_dict(self, constr, constr2, epochs=10):
        scheduler = constr()
        for _ in range(epochs):
            scheduler.optimizer.step()
            scheduler.step()
        scheduler_copy = constr2()
        scheduler_copy.load_state_dict(scheduler.state_dict())
        for key in scheduler.__dict__.keys():
            if key != 'optimizer':
                self.assertEqual(scheduler.__dict__[key], scheduler_copy.__dict__[key])
        self.assertEqual(scheduler.get_last_lr(), scheduler_copy.get_last_lr())

    def _test_get_last_lr(self, schedulers, targets, epochs=10):
        if isinstance(schedulers, _LRScheduler):
            schedulers = [schedulers]
        optimizers = {scheduler.optimizer for scheduler in schedulers}
        for epoch in range(epochs):
            result = [scheduler.get_last_lr() for scheduler in schedulers]
            [optimizer.step() for optimizer in optimizers]
            [scheduler.step() for scheduler in schedulers]
            target = [[t[epoch] for t in targets]] * len(schedulers)
            for t, r in zip(target, result):
                self.assertEqual(target, result,
                                 msg='LR is wrong in epoch {}: expected {}, got {}'.format(
                                     epoch, t, r), atol=1e-5, rtol=0)

    def _test_with_epoch(self, schedulers, targets, epochs=10):
        if isinstance(schedulers, _LRScheduler):
            schedulers = [schedulers]
        optimizers = {scheduler.optimizer for scheduler in schedulers}
        for epoch in range(epochs):
            [optimizer.step() for optimizer in optimizers]
            with warnings.catch_warnings(record=True) as w:
                [scheduler.step(epoch) for scheduler in schedulers]  # step before assert: skip initial lr
                self._check_warning_is_epoch_deprecation_warning(w, num_warnings=len(schedulers))
            for param_group, target in zip(self.opt.param_groups, targets):
                self.assertEqual(target[epoch], param_group['lr'],
                                 msg='LR is wrong in epoch {}: expected {}, got {}'.format(
                                     epoch, target[epoch], param_group['lr']), atol=1e-5, rtol=0)

    def _test(self, schedulers, targets, epochs=10):
        if isinstance(schedulers, _LRScheduler):
            schedulers = [schedulers]
        for epoch in range(epochs):
            for param_group, target in zip(self.opt.param_groups, targets):
                self.assertEqual(target[epoch], param_group['lr'],
                                 msg='LR is wrong in epoch {}: expected {}, got {}'.format(
                                     epoch, target[epoch], param_group['lr']), atol=1e-5, rtol=0)
            [scheduler.step() for scheduler in schedulers]

    def _test_CosineAnnealingWarmRestarts(self, scheduler, targets, epochs=10):
        for index, epoch in enumerate(torch.arange(0, epochs, 0.1)):
            epoch = round(epoch.item(), 1)
            scheduler.step(epoch)
            for param_group, target in zip(self.opt.param_groups, targets):
                self.assertEqual(target[index], param_group['lr'],
                                 msg='LR is wrong in epoch {}: expected {}, got {}'.format(
                                     epoch, target[index], param_group['lr']), atol=1e-5, rtol=0)

    def _test_interleaved_CosineAnnealingWarmRestarts(self, scheduler, targets, epochs):
        for index, epoch in enumerate(epochs):
            scheduler.step(epoch)
            for param_group, target in zip(self.opt.param_groups, targets):
                self.assertEqual(target[index], param_group['lr'],
                                 msg='LR is wrong in epoch {}: expected {}, got {}'.format(
                                     epoch, target[index], param_group['lr']), atol=1e-5, rtol=0)

    def _test_against_closed_form(self, scheduler, closed_form_scheduler, epochs=10):
        self.setUp()
        targets = []
        for epoch in range(epochs):
            closed_form_scheduler.optimizer.step()
            with warnings.catch_warnings(record=True) as w:
                closed_form_scheduler.step(epoch)
                self._check_warning_is_epoch_deprecation_warning(w)
            targets.append([group['lr'] for group in self.opt.param_groups])
        self.setUp()
        for epoch in range(epochs):
            self.opt.step()
            scheduler.step()
            for i, param_group in enumerate(self.opt.param_groups):
                self.assertEqual(targets[epoch][i], param_group['lr'],
                                 msg='LR is wrong in epoch {}: expected {}, got {}'.format(
                                     epoch, targets[epoch][i], param_group['lr']), atol=1e-5, rtol=0)

    def _test_reduce_lr_on_plateau(self, schedulers, targets, metrics, epochs=10, verbose=False):
        if isinstance(schedulers, _LRScheduler) or isinstance(schedulers, ReduceLROnPlateau):
            schedulers = [schedulers]
        for epoch in range(epochs):
            self.opt.step()
            for scheduler in schedulers:
                if isinstance(scheduler, ReduceLROnPlateau):
                    scheduler.step(metrics[epoch])
                else:
                    scheduler.step()
            if verbose:
                print('epoch{}:\tlr={}'.format(epoch, self.opt.param_groups[0]['lr']))
            for param_group, target in zip(self.opt.param_groups, targets):
                self.assertEqual(target[epoch], param_group['lr'],
                                 msg='LR is wrong in epoch {}: expected {}, got {}'.format(
                                     epoch, target[epoch], param_group['lr']), atol=1e-5, rtol=0)

    def _test_cycle_lr(self, scheduler, lr_targets, momentum_targets, batch_iterations, verbose=False, use_beta1=False):
        for batch_num in range(batch_iterations):
            if verbose:
                if 'momentum' in self.opt.param_groups[0].keys():
                    print('batch{}:\tlr={},momentum={}'.format(batch_num, self.opt.param_groups[0]['lr'],
                                                               self.opt.param_groups[0]['momentum']))
                elif use_beta1 and 'betas' in self.opt.param_groups[0].keys():
                    print('batch{}:\tlr={},beta1={}'.format(batch_num, self.opt.param_groups[0]['lr'],
                                                            self.opt.param_groups[0]['betas'][0]))
                else:
                    print('batch{}:\tlr={}'.format(batch_num, self.opt.param_groups[0]['lr']))

            for param_group, lr_target, momentum_target in zip(self.opt.param_groups, lr_targets, momentum_targets):
                self.assertEqual(
                    lr_target[batch_num], param_group['lr'],
                    msg='LR is wrong in batch_num {}: expected {}, got {}'.format(
                        batch_num, lr_target[batch_num], param_group['lr']), atol=1e-5, rtol=0)

                if use_beta1 and 'betas' in param_group.keys():
                    self.assertEqual(
                        momentum_target[batch_num], param_group['betas'][0],
                        msg='Beta1 is wrong in batch_num {}: expected {}, got {}'.format(
                            batch_num, momentum_target[batch_num], param_group['betas'][0]), atol=1e-5, rtol=0)
                elif 'momentum' in param_group.keys():
                    self.assertEqual(
                        momentum_target[batch_num], param_group['momentum'],
                        msg='Momentum is wrong in batch_num {}: expected {}, got {}'.format(
                            batch_num, momentum_target[batch_num], param_group['momentum']), atol=1e-5, rtol=0)
            self.opt.step()
            scheduler.step()

    def test_cosine_then_cyclic(self):
        # https://github.com/pytorch/pytorch/issues/21965

        max_lr = 0.3
        base_lr = 0.1
        optim_lr = 0.5

        model = torch.nn.Linear(2, 1)
        optimizer = torch.optim.SGD(model.parameters(), lr=optim_lr)
        lr_scheduler_1 = torch.optim.lr_scheduler.CosineAnnealingLR(optimizer, T_max=20, eta_min=0.1)
        lr_scheduler_2 = torch.optim.lr_scheduler.CyclicLR(
            optimizer, base_lr=base_lr, max_lr=max_lr, step_size_up=1, step_size_down=3
        )

        for i in range(40):
            optimizer.step()
            if i <= lr_scheduler_1.T_max:
                lr_scheduler_1.step()
            else:
                lr_scheduler_2.step()
            last_lr = optimizer.param_groups[0]["lr"]

        self.assertLessEqual(last_lr, max_lr)


class SWATestDNN(torch.nn.Module):
    def __init__(self, input_features):
        super(SWATestDNN, self).__init__()
        self.n_features = 100
        self.fc1 = torch.nn.Linear(input_features, self.n_features)
        self.bn = torch.nn.BatchNorm1d(self.n_features)

    def compute_preactivation(self, x):
        return self.fc1(x)

    def forward(self, x):
        x = self.fc1(x)
        x = self.bn(x)
        return x


class SWATestCNN(torch.nn.Module):
    def __init__(self, input_channels):
        super(SWATestCNN, self).__init__()
        self.n_features = 10
        self.conv1 = torch.nn.Conv2d(input_channels, self.n_features, kernel_size=3, padding=1)
        self.bn = torch.nn.BatchNorm2d(self.n_features, momentum=0.3)

    def compute_preactivation(self, x):
        return self.conv1(x)

    def forward(self, x):
        x = self.conv1(x)
        x = self.bn(x)
        return x


class TestSWAUtils(TestCase):

    def _test_averaged_model(self, net_device, swa_device):
        dnn = torch.nn.Sequential(
            torch.nn.Conv2d(1, 5, kernel_size=3),
            torch.nn.ReLU(),
            torch.nn.MaxPool2d(kernel_size=2),
            torch.nn.BatchNorm2d(5, momentum=0.3),
            torch.nn.Conv2d(5, 2, kernel_size=3),
            torch.nn.ReLU(),
            torch.nn.Linear(5, 5),
            torch.nn.ReLU(),
            torch.nn.Linear(5, 10)
        ).to(net_device)

        averaged_dnn = AveragedModel(dnn, device=swa_device)
        averaged_params = [torch.zeros_like(param) for param in dnn.parameters()]
        n_updates = 10
        for i in range(n_updates):
            for p, p_avg in zip(dnn.parameters(), averaged_params):
                p.detach().add_(torch.randn_like(p))
                p_avg += p.detach() / n_updates
            averaged_dnn.update_parameters(dnn)

        for p_avg, p_swa in zip(averaged_params, averaged_dnn.parameters()):
            self.assertEqual(p_avg, p_swa)
            # Check that AveragedModel is on the correct device
            self.assertTrue(p_swa.device == swa_device)
            self.assertTrue(p.device == net_device)
        self.assertTrue(averaged_dnn.n_averaged.device == swa_device)

    def test_averaged_model_all_devices(self):
        cpu = torch.device("cpu")
        self._test_averaged_model(cpu, cpu)
        if torch.cuda.is_available():
            cuda = torch.device(0)
            self._test_averaged_model(cuda, cpu)
            self._test_averaged_model(cpu, cuda)
            self._test_averaged_model(cuda, cuda)

    def test_averaged_model_mixed_device(self):
        if not torch.cuda.is_available():
            return
        dnn = torch.nn.Sequential(
            torch.nn.Conv2d(1, 5, kernel_size=3),
            torch.nn.Linear(5, 10)
        )
        dnn[0].cuda()
        dnn[1].cpu()
        averaged_dnn = AveragedModel(dnn)
        averaged_params = [torch.zeros_like(param) for param in dnn.parameters()]
        n_updates = 10
        for i in range(n_updates):
            for p, p_avg in zip(dnn.parameters(), averaged_params):
                p.detach().add_(torch.randn_like(p))
                p_avg += p.detach() / n_updates
            averaged_dnn.update_parameters(dnn)

        for p_avg, p_swa in zip(averaged_params, averaged_dnn.parameters()):
            self.assertEqual(p_avg, p_swa)
            # Check that AveragedModel is on the correct device
            self.assertTrue(p_avg.device == p_swa.device)

    def test_averaged_model_state_dict(self):
        dnn = torch.nn.Sequential(
            torch.nn.Conv2d(1, 5, kernel_size=3),
            torch.nn.Linear(5, 10)
        )
        averaged_dnn = AveragedModel(dnn)
        averaged_dnn2 = AveragedModel(dnn)
        n_updates = 10
        for i in range(n_updates):
            for p in dnn.parameters():
                p.detach().add_(torch.randn_like(p))
            averaged_dnn.update_parameters(dnn)
        averaged_dnn2.load_state_dict(averaged_dnn.state_dict())
        for p_swa, p_swa2 in zip(averaged_dnn.parameters(), averaged_dnn2.parameters()):
            self.assertEqual(p_swa, p_swa2)
        self.assertTrue(averaged_dnn.n_averaged == averaged_dnn2.n_averaged)

    def test_averaged_model_exponential(self):
        # Test AveragedModel with EMA as avg_fn
        dnn = torch.nn.Sequential(
            torch.nn.Conv2d(1, 5, kernel_size=3),
            torch.nn.Linear(5, 10)
        )
        alpha = 0.9

        def avg_fn(p_avg, p, n_avg):
            return alpha * p_avg + (1 - alpha) * p
        averaged_dnn = AveragedModel(dnn, avg_fn=avg_fn)
        averaged_params = [torch.zeros_like(param) for param in dnn.parameters()]
        n_updates = 10
        for i in range(n_updates):
            updated_averaged_params = []
            for p, p_avg in zip(dnn.parameters(), averaged_params):
                p.detach().add_(torch.randn_like(p))
                if i == 0:
                    updated_averaged_params.append(p.clone())
                else:
                    updated_averaged_params.append((p_avg * alpha +
                                                   p * (1 - alpha)).clone())
            averaged_dnn.update_parameters(dnn)
            averaged_params = updated_averaged_params

        for p_avg, p_swa in zip(averaged_params, averaged_dnn.parameters()):
            self.assertEqual(p_avg, p_swa)

    def test_averaged_model_exponential_use_state_dict(self):
        # Test AveragedModel with EMA as avg_fn and use_state_dict as True.
        dnn = torch.nn.Sequential(
            torch.nn.Conv2d(1, 5, kernel_size=3),
            torch.nn.BatchNorm2d(5, momentum=0.3),
            torch.nn.Linear(5, 10)
        )
        alpha = 0.9

        def avg_fn(p_avg, p, n_avg):
            return alpha * p_avg + (1 - alpha) * p
        averaged_dnn = AveragedModel(dnn, avg_fn=avg_fn, mode='state_dict')
        averaged_params = [torch.zeros_like(param) for param in dnn.state_dict().values()
                           if param.size() != torch.Size([])]
        n_updates = 10
        for i in range(n_updates):
            updated_averaged_params = []
            for p, p_avg in zip(dnn.state_dict().values(), averaged_params):
                if p.size() == torch.Size([]):
                    continue
                p.detach().add_(torch.randn_like(p))
                if i == 0:
                    updated_averaged_params.append(p.clone())
                else:
                    updated_averaged_params.append((p_avg * alpha +
                                                   p * (1 - alpha)).clone())
            averaged_dnn.update_parameters(dnn)
            averaged_params = updated_averaged_params

        for p_avg, p_swa in zip(averaged_params, averaged_dnn.module.state_dict().values()):
            self.assertEqual(p_avg, p_swa)

    def _test_update_bn(self, dnn, dl_x, dl_xy, cuda):

        preactivation_sum = torch.zeros(dnn.n_features)
        preactivation_squared_sum = torch.zeros(dnn.n_features)
        if cuda:
            preactivation_sum = preactivation_sum.cuda()
            preactivation_squared_sum = preactivation_squared_sum.cuda()
        total_num = 0
        for x in dl_x:
            x = x[0]
            if cuda:
                x = x.cuda()

            dnn.forward(x)
            preactivations = dnn.compute_preactivation(x)
            if len(preactivations.shape) == 4:
                preactivations = preactivations.transpose(1, 3)
            preactivations = preactivations.contiguous().view(-1, dnn.n_features)
            total_num += preactivations.shape[0]

            preactivation_sum += torch.sum(preactivations, dim=0)
            preactivation_squared_sum += torch.sum(preactivations**2, dim=0)

        preactivation_mean = preactivation_sum / total_num
        preactivation_var = preactivation_squared_sum / total_num
        preactivation_var = preactivation_var - preactivation_mean**2

        update_bn(dl_xy, dnn, device=x.device)
        self.assertEqual(preactivation_mean, dnn.bn.running_mean)
        self.assertEqual(preactivation_var, dnn.bn.running_var, atol=1e-1, rtol=0)

        def _reset_bn(module):
            if issubclass(module.__class__,
                          torch.nn.modules.batchnorm._BatchNorm):
                module.running_mean = torch.zeros_like(module.running_mean)
                module.running_var = torch.ones_like(module.running_var)
        # reset batch norm and run update_bn again
        dnn.apply(_reset_bn)
        update_bn(dl_xy, dnn, device=x.device)
        self.assertEqual(preactivation_mean, dnn.bn.running_mean)
        self.assertEqual(preactivation_var, dnn.bn.running_var, atol=1e-1, rtol=0)
        # using the dl_x loader instead of dl_xy
        dnn.apply(_reset_bn)
        update_bn(dl_x, dnn, device=x.device)
        self.assertEqual(preactivation_mean, dnn.bn.running_mean)
        self.assertEqual(preactivation_var, dnn.bn.running_var, atol=1e-1, rtol=0)

    def test_update_bn_dnn(self):
        # Test update_bn for a fully-connected network with BatchNorm1d
        objects, input_features = 100, 5
        x = torch.rand(objects, input_features)
        y = torch.rand(objects)
        ds_x = torch.utils.data.TensorDataset(x)
        ds_xy = torch.utils.data.TensorDataset(x, y)
        dl_x = torch.utils.data.DataLoader(ds_x, batch_size=5, shuffle=True)
        dl_xy = torch.utils.data.DataLoader(ds_xy, batch_size=5, shuffle=True)
        dnn = SWATestDNN(input_features=input_features)
        dnn.train()
        self._test_update_bn(dnn, dl_x, dl_xy, False)
        if torch.cuda.is_available():
            dnn = SWATestDNN(input_features=input_features)
            dnn.train()
            self._test_update_bn(dnn.cuda(), dl_x, dl_xy, True)
        self.assertTrue(dnn.training)

    def test_update_bn_cnn(self):
        # Test update_bn for convolutional network and BatchNorm2d
        objects = 100
        input_channels = 3
        height, width = 5, 5
        x = torch.rand(objects, input_channels, height, width)
        y = torch.rand(objects)
        ds_x = torch.utils.data.TensorDataset(x)
        ds_xy = torch.utils.data.TensorDataset(x, y)
        dl_x = torch.utils.data.DataLoader(ds_x, batch_size=5, shuffle=True)
        dl_xy = torch.utils.data.DataLoader(ds_xy, batch_size=5, shuffle=True)
        dnn = SWATestCNN(input_channels=input_channels)
        dnn.train()
        self._test_update_bn(dnn, dl_x, dl_xy, False)
        if torch.cuda.is_available():
            dnn = SWATestCNN(input_channels=input_channels)
            dnn.train()
            self._test_update_bn(dnn.cuda(), dl_x, dl_xy, True)
        self.assertTrue(dnn.training)

    def test_bn_update_eval_momentum(self):
        # check that update_bn preserves eval mode
        objects = 100
        input_channels = 3
        height, width = 5, 5
        x = torch.rand(objects, input_channels, height, width)
        ds_x = torch.utils.data.TensorDataset(x)
        dl_x = torch.utils.data.DataLoader(ds_x, batch_size=5, shuffle=True)
        dnn = SWATestCNN(input_channels=input_channels)
        dnn.eval()
        update_bn(dl_x, dnn)
        self.assertFalse(dnn.training)

        # check that momentum is preserved
        self.assertEqual(dnn.bn.momentum, 0.3)


if __name__ == '__main__':
    run_tests()<|MERGE_RESOLUTION|>--- conflicted
+++ resolved
@@ -184,19 +184,19 @@
         self.assertEqual(optimizer.state_dict()['param_groups'][-1],
                          optimizer_c.state_dict()['param_groups'][-1])
 
-<<<<<<< HEAD
+        # Make sure that optimizers that support maximize can load older models
+        state_dict = optimizer.state_dict()
+        if 'maximize' in state_dict['param_groups'][0]:
+            for group in state_dict['param_groups']:
+                del group['maximize']
+            optimizer.load_state_dict(state_dict)
+            # Make sure we can still step
+            optimizer.step()
         # Make sure that optimizers that support foreach can load older models
         state_dict = optimizer.state_dict()
         if 'foreach' in state_dict['param_groups'][0]:
             for group in state_dict['param_groups']:
                 del group['foreach']
-=======
-        # Make sure that optimizers that support maximize can load older models
-        state_dict = optimizer.state_dict()
-        if 'maximize' in state_dict['param_groups'][0]:
-            for group in state_dict['param_groups']:
-                del group['maximize']
->>>>>>> 1eb6146d
             optimizer.load_state_dict(state_dict)
             # Make sure we can still step
             optimizer.step()
