# Owner(s): ["oncall: distributed"]

import sys

import torch
import torch.distributed as dist
from torch.distributed._sharded_tensor import (
    aggregate_partial_tensor_list,
    shard_parameter,
    merge_sharded_local_results,
)
from torch.distributed._sharded_optim import (
    ShardedOptimizer,
    named_params_with_sharded_tensor,
)
from torch.testing._internal.common_distributed import (
    requires_nccl,
    skip_if_lt_x_gpu,
)
from torch.testing._internal.common_utils import (
    TEST_WITH_DEV_DBG_ASAN,
    run_tests,
)
from torch.testing._internal.distributed._sharded_tensor import (
    TEST_GPU_NUM,
    ShardedTensorTestBase,
    with_comms,
)
from torch.testing._internal.distributed._sharded_tensor._test_ops_common import (
    generate_chunk_sharding_specs_for_test,
    generate_local_weight_sharding_params_for_test,
)

if TEST_WITH_DEV_DBG_ASAN:
    print(
        "Skip dev-asan as torch + multiprocessing spawn have known issues",
        file=sys.stderr,
    )
    sys.exit(0)


class TestShardedTensorOpsLinear(ShardedTensorTestBase):
    def _run_sharded_linear(self, spec, input_size, linear_size, sharded_dim, merge_func):
        # Use same seed.
        torch.manual_seed(0)
        local_linear = torch.nn.Linear(*linear_size).cuda(self.rank)
        sharded_linear = torch.nn.Linear(*linear_size)

        # Copy the weights and bias from local linear
        sharded_linear.weight = torch.nn.Parameter(local_linear.weight.detach().clone())
        sharded_linear.bias = torch.nn.Parameter(local_linear.bias.detach().clone())

        # Shard the parameter.
        shard_parameter(sharded_linear, "weight", spec)

        # Run sharded computation
        torch.manual_seed(self.rank)  # inputs different on each rank
        inp = torch.rand(*input_size).cuda(self.rank)
        sharded_output = merge_func(sharded_linear(inp))

        # Run local computation
        local_output = local_linear(inp)

        # Verify
        self.assertEqual(local_output, sharded_output)

        # Validate for torch.nn.functional.linear version.
        local_output = torch.nn.functional.linear(
            inp, local_linear.weight, local_linear.bias
        )
        sharded_output = torch.nn.functional.linear(
            inp, sharded_linear.weight, sharded_linear.bias
        )
        sharded_output = merge_func(sharded_output)
        self.assertEqual(local_output, sharded_output)

        # Compute loss and run backward pass.
        local_output.sum().backward()
        sharded_output.sum().backward()
        local_grad = local_linear.weight.grad

        # Verify that both weight and bias in the sharded linear has non-None grad.
        sharded_weight = sharded_linear.weight.local_shards()[0].tensor
        self.assertNotEqual(sharded_linear.bias.grad, None)
        self.assertNotEqual(sharded_weight.grad, None)

        # Shard the local linear's weight grad so that we can compare.
        dist.all_reduce(local_grad)
        (start_pos, chunk_size) = generate_local_weight_sharding_params_for_test(
            local_linear.weight, sharded_dim, TEST_GPU_NUM, spec, self.rank
        )
        local_grad_narrowed = local_grad.narrow(sharded_dim, start_pos, chunk_size)
<<<<<<< HEAD
        local_weight_narrowed = local_linear.weight.narrow(
            sharded_dim, start_pos, chunk_size
        )
        local_bias_grad = local_linear.bias.grad
        sharded_bias_grad = sharded_linear.bias.grad
        # For col-wise sharding, the gradient of bias is also sharded.
        if sharded_dim == 0:
            dist.all_reduce(local_bias_grad)
            local_bias_grad = local_bias_grad.narrow(
                sharded_dim, start_pos, chunk_size
            )
            sharded_bias_grad = sharded_bias_grad.narrow(
                sharded_dim, start_pos, chunk_size
            )
=======
>>>>>>> d66adaf8

        # Test backward gradient calculation.
        self.assertEqual(sharded_bias_grad, local_bias_grad)
        self.assertEqual(sharded_weight.grad, local_grad_narrowed)

        # Test optimizer.
        previous = local_linear.weight.clone().detach()
        optim = torch.optim.SGD(local_linear.parameters(), lr=0.1)
        optim.step()
        self.assertNotEqual(previous, local_linear.weight)
        previous_sharded_weight = sharded_weight.clone()
        previous_sharded_bias = sharded_linear.bias.clone()
        sharded_optim = ShardedOptimizer(dict(named_params_with_sharded_tensor(sharded_linear)), torch.optim.SGD, lr=0.1)
        sharded_optim.step()
        sharded_weight = sharded_linear.weight.local_shards()[0].tensor
        local_weight_narrowed = local_linear.weight.narrow(
            sharded_dim, start_pos, chunk_size
        )
        self.assertEqual(sharded_weight.size(), local_weight_narrowed.size())
        self.assertNotEqual(previous_sharded_weight, sharded_weight)
        self.assertEqual(sharded_weight, local_weight_narrowed)
        self.assertNotEqual(previous_sharded_bias, sharded_linear.bias)
        self.assertEqual(sharded_linear.bias, local_linear.bias)

    @with_comms(init_rpc=False)
    @skip_if_lt_x_gpu(TEST_GPU_NUM)
    @requires_nccl()
    def test_sharded_linear_colwise(self):
        def aggregate_colwise_local_result(sharded_local_result):
            return merge_sharded_local_results(sharded_local_result, TEST_GPU_NUM)

        for spec in generate_chunk_sharding_specs_for_test(0):
            self._run_sharded_linear(spec, [2, 17], [17, 12], 0, aggregate_colwise_local_result)
            self._run_sharded_linear(spec, [8, 21], [21, 11], 0, aggregate_colwise_local_result)
            self._run_sharded_linear(spec, [7, 23], [23, 13], 0, aggregate_colwise_local_result)
            self._run_sharded_linear(spec, [4, 15], [15, 14], 0, aggregate_colwise_local_result)

    @with_comms(init_rpc=False)
    @skip_if_lt_x_gpu(TEST_GPU_NUM)
    @requires_nccl()
    def test_sharded_linear_rowwise(self):
        def aggregate_rowwise_partial_result(tensor_list):
            return aggregate_partial_tensor_list(tensor_list, self.rank)

        for spec in generate_chunk_sharding_specs_for_test(1):
            # Test even split.
            self._run_sharded_linear(spec, [8, 16], [16, 11], 1, aggregate_rowwise_partial_result)

            # Test uneven split.
            self._run_sharded_linear(spec, [5, 19], [19, 11], 1, aggregate_rowwise_partial_result)
            self._run_sharded_linear(spec, [10, 21], [21, 11], 1, aggregate_rowwise_partial_result)


if __name__ == "__main__":
    run_tests()<|MERGE_RESOLUTION|>--- conflicted
+++ resolved
@@ -1,17 +1,20 @@
 # Owner(s): ["oncall: distributed"]
 
+import copy
 import sys
 
 import torch
 import torch.distributed as dist
-from torch.distributed._sharded_tensor import (
-    aggregate_partial_tensor_list,
-    shard_parameter,
-    merge_sharded_local_results,
-)
 from torch.distributed._sharded_optim import (
     ShardedOptimizer,
     named_params_with_sharded_tensor,
+)
+from torch.distributed._sharded_tensor import (
+    shard_parameter,
+    reshard_output,
+)
+from torch.distributed._sharding_spec import (
+    ReshardingSpec,
 )
 from torch.testing._internal.common_distributed import (
     requires_nccl,
@@ -27,6 +30,7 @@
     with_comms,
 )
 from torch.testing._internal.distributed._sharded_tensor._test_ops_common import (
+    clone_module_parameter,
     generate_chunk_sharding_specs_for_test,
     generate_local_weight_sharding_params_for_test,
 )
@@ -40,15 +44,17 @@
 
 
 class TestShardedTensorOpsLinear(ShardedTensorTestBase):
-    def _run_sharded_linear(self, spec, input_size, linear_size, sharded_dim, merge_func):
+    def _run_sharded_linear(
+        self, spec, input_size, linear_size, sharded_dim, resharded_dim
+    ):
         # Use same seed.
         torch.manual_seed(0)
         local_linear = torch.nn.Linear(*linear_size).cuda(self.rank)
         sharded_linear = torch.nn.Linear(*linear_size)
 
         # Copy the weights and bias from local linear
-        sharded_linear.weight = torch.nn.Parameter(local_linear.weight.detach().clone())
-        sharded_linear.bias = torch.nn.Parameter(local_linear.bias.detach().clone())
+        sharded_linear.weight = clone_module_parameter(local_linear, "weight")
+        sharded_linear.bias = clone_module_parameter(local_linear, "bias")
 
         # Shard the parameter.
         shard_parameter(sharded_linear, "weight", spec)
@@ -56,7 +62,11 @@
         # Run sharded computation
         torch.manual_seed(self.rank)  # inputs different on each rank
         inp = torch.rand(*input_size).cuda(self.rank)
-        sharded_output = merge_func(sharded_linear(inp))
+        new_spec = copy.deepcopy(spec)
+        new_spec.dim = resharded_dim
+        resharding_spec = ReshardingSpec(new_spec, True)
+        sharded_linear = reshard_output(sharded_linear, resharding_spec)
+        sharded_output = sharded_linear(inp)
 
         # Run local computation
         local_output = local_linear(inp)
@@ -65,13 +75,14 @@
         self.assertEqual(local_output, sharded_output)
 
         # Validate for torch.nn.functional.linear version.
+        sharded_linear = sharded_linear.original_module
         local_output = torch.nn.functional.linear(
             inp, local_linear.weight, local_linear.bias
         )
         sharded_output = torch.nn.functional.linear(
             inp, sharded_linear.weight, sharded_linear.bias
         )
-        sharded_output = merge_func(sharded_output)
+        sharded_output = sharded_output.reshard(resharding_spec)
         self.assertEqual(local_output, sharded_output)
 
         # Compute loss and run backward pass.
@@ -90,26 +101,11 @@
             local_linear.weight, sharded_dim, TEST_GPU_NUM, spec, self.rank
         )
         local_grad_narrowed = local_grad.narrow(sharded_dim, start_pos, chunk_size)
-<<<<<<< HEAD
-        local_weight_narrowed = local_linear.weight.narrow(
-            sharded_dim, start_pos, chunk_size
-        )
         local_bias_grad = local_linear.bias.grad
-        sharded_bias_grad = sharded_linear.bias.grad
-        # For col-wise sharding, the gradient of bias is also sharded.
-        if sharded_dim == 0:
-            dist.all_reduce(local_bias_grad)
-            local_bias_grad = local_bias_grad.narrow(
-                sharded_dim, start_pos, chunk_size
-            )
-            sharded_bias_grad = sharded_bias_grad.narrow(
-                sharded_dim, start_pos, chunk_size
-            )
-=======
->>>>>>> d66adaf8
+        dist.all_reduce(local_bias_grad)
 
         # Test backward gradient calculation.
-        self.assertEqual(sharded_bias_grad, local_bias_grad)
+        self.assertEqual(sharded_linear.bias.grad, local_bias_grad)
         self.assertEqual(sharded_weight.grad, local_grad_narrowed)
 
         # Test optimizer.
@@ -119,7 +115,11 @@
         self.assertNotEqual(previous, local_linear.weight)
         previous_sharded_weight = sharded_weight.clone()
         previous_sharded_bias = sharded_linear.bias.clone()
-        sharded_optim = ShardedOptimizer(dict(named_params_with_sharded_tensor(sharded_linear)), torch.optim.SGD, lr=0.1)
+        sharded_optim = ShardedOptimizer(
+            dict(named_params_with_sharded_tensor(sharded_linear)),
+            torch.optim.SGD,
+            lr=0.1,
+        )
         sharded_optim.step()
         sharded_weight = sharded_linear.weight.local_shards()[0].tensor
         local_weight_narrowed = local_linear.weight.narrow(
@@ -135,29 +135,23 @@
     @skip_if_lt_x_gpu(TEST_GPU_NUM)
     @requires_nccl()
     def test_sharded_linear_colwise(self):
-        def aggregate_colwise_local_result(sharded_local_result):
-            return merge_sharded_local_results(sharded_local_result, TEST_GPU_NUM)
-
         for spec in generate_chunk_sharding_specs_for_test(0):
-            self._run_sharded_linear(spec, [2, 17], [17, 12], 0, aggregate_colwise_local_result)
-            self._run_sharded_linear(spec, [8, 21], [21, 11], 0, aggregate_colwise_local_result)
-            self._run_sharded_linear(spec, [7, 23], [23, 13], 0, aggregate_colwise_local_result)
-            self._run_sharded_linear(spec, [4, 15], [15, 14], 0, aggregate_colwise_local_result)
+            self._run_sharded_linear(spec, [2, 17], [17, 12], 0, 2)
+            self._run_sharded_linear(spec, [8, 21], [21, 11], 0, 2)
+            self._run_sharded_linear(spec, [7, 23], [23, 13], 0, 2)
+            self._run_sharded_linear(spec, [4, 15], [15, 14], 0, 2)
 
     @with_comms(init_rpc=False)
     @skip_if_lt_x_gpu(TEST_GPU_NUM)
     @requires_nccl()
     def test_sharded_linear_rowwise(self):
-        def aggregate_rowwise_partial_result(tensor_list):
-            return aggregate_partial_tensor_list(tensor_list, self.rank)
-
         for spec in generate_chunk_sharding_specs_for_test(1):
             # Test even split.
-            self._run_sharded_linear(spec, [8, 16], [16, 11], 1, aggregate_rowwise_partial_result)
+            self._run_sharded_linear(spec, [8, 16], [16, 11], 1, 0)
 
             # Test uneven split.
-            self._run_sharded_linear(spec, [5, 19], [19, 11], 1, aggregate_rowwise_partial_result)
-            self._run_sharded_linear(spec, [10, 21], [21, 11], 1, aggregate_rowwise_partial_result)
+            self._run_sharded_linear(spec, [5, 19], [19, 11], 1, 0)
+            self._run_sharded_linear(spec, [10, 21], [21, 11], 1, 0)
 
 
 if __name__ == "__main__":
