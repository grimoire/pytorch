--- conflicted
+++ resolved
@@ -98,12 +98,9 @@
     ("aten::segment_reduce_backward", datetime.date(2021, 6, 15)),
     ("aten::segment_reduce", datetime.date(2021, 8, 26)),
     ("aten::_segment_reduce_backward", datetime.date(2021, 8, 26)),
-<<<<<<< HEAD
-    ("aten::gelu", datetime.date(9999, 1, 1)),
-    ("aten::gelu_backward", datetime.date(9999, 1, 1)),
-=======
+    ("aten::gelu", datetime.date(2021, 9, 1)),
+    ("aten::gelu_backward", datetime.date(2021, 9, 1)),
     ("aten::_view_as_real_physical", datetime.date(2021, 8, 1)),
->>>>>>> 70e94bb1
 ]
 
 def allow_listed(schema, allow_list):
