load("@rules_cc//cc:defs.bzl", "cc_binary", "cc_library")
load("@//third_party:sleef.bzl", "sleef_cc_library")

SLEEF_COPTS = [
    "-DHAVE_MALLOC_USABLE_SIZE=1",
    "-DHAVE_MMAP=1",
    "-DHAVE_SHM_OPEN=1",
    "-DHAVE_SHM_UNLINK=1",
    "-DIDEEP_USE_MKL",
    "-DDNNL_CPU_RUNTIME=TBB",
    "-DONNX_ML=1",
    "-DONNX_NAMESPACE=onnx",
    "-D_FILE_OFFSET_BITS=64",
    "-ffp-contract=off",
    "-fno-math-errno",
    "-fno-trapping-math",
    "-DCAFFE2_USE_GLOO",
<<<<<<< HEAD
=======
    "-DHAVE_GCC_GET_CPUID",
    "-DUSE_AVX",
    "-DUSE_AVX2",
>>>>>>> 883797d8
    "-std=gnu99",
]

SLEEF_COMMON_TARGET_COPTS = [
    "-DSLEEF_STATIC_LIBS=1",
    "-DENABLE_ALIAS=1",
]

SLEEF_PRIVATE_HEADERS = glob([
    "build/include/*.h",
    "src/arch/*.h",
    "src/common/*.h",
    "src/libm/*.h",
    "src/libm/include/*.h",
])

SLEEF_PUBLIC_HEADERS = [
    ":sleef_h",
]

SLEEF_PRIVATE_INCLUDES = [
    "-Iexternal/sleef/src/arch",
    "-Iexternal/sleef/src/common",
]

SLEEF_PUBLIC_INCLUDES = [
    "build/include",
]

SLEEF_VISIBILITY = [
    "//visibility:public",
]

cc_binary(
    name = "mkalias",
    srcs = [
        "src/libm/funcproto.h",
        "src/libm/mkalias.c",
    ],
)

genrule(
    name = "alias_avx512f_h",
    outs = ["alias_avx512f.h"],
    cmd = "{ " + "; ".join([
        "$(location :mkalias) -16 __m512 __m512i e avx512f",
        "$(location :mkalias) 8 __m512d __m256i e avx512f",
    ]) + "; } > $@",
    tools = [":mkalias"],
)

cc_binary(
    name = "mkdisp",
    srcs = [
        "src/libm/funcproto.h",
        "src/libm/mkdisp.c",
    ],
    copts = SLEEF_COPTS,
)

genrule(
    name = "dispavx_c",
    srcs = ["src/libm/dispavx.c.org"],
    outs = ["dispavx.c"],
    cmd = "{ cat $(location src/libm/dispavx.c.org); $(location :mkdisp) 4 8 __m256d __m256 __m128i avx fma4 avx2; } > $@",
    tools = [":mkdisp"],
)

genrule(
    name = "dispsse_c",
    srcs = ["src/libm/dispsse.c.org"],
    outs = ["dispsse.c"],
    cmd = "{ cat $(location src/libm/dispsse.c.org); $(location :mkdisp) 2 4 __m128d __m128 __m128i sse2 sse4 avx2128; } > $@",
    tools = [":mkdisp"],
)

cc_binary(
    name = "mkrename",
    srcs = [
        "src/libm/funcproto.h",
        "src/libm/mkrename.c",
    ],
)

genrule(
    name = "renameavx_h",
    outs = ["renameavx.h"],
    cmd = "$(location :mkrename) cinz_ 4 8 avx > $@",
    tools = [":mkrename"],
)

genrule(
    name = "renameavx2_h",
    outs = ["renameavx2.h"],
    cmd = "$(location :mkrename) finz_ 4 8 avx2 > $@",
    tools = [":mkrename"],
)

genrule(
    name = "renameavx2128_h",
    outs = ["renameavx2128.h"],
    cmd = "$(location :mkrename) finz_ 2 4 avx2128 > $@",
    tools = [":mkrename"],
)

genrule(
    name = "renameavx512f_h",
    outs = ["renameavx512f.h"],
    cmd = "$(location :mkrename) finz_ 8 16 avx512f > $@",
    tools = [":mkrename"],
)

genrule(
    name = "renameavx512fnofma_h",
    outs = ["renameavx512fnofma.h"],
    cmd = "$(location :mkrename) cinz_ 8 16 avx512fnofma > $@",
    tools = [":mkrename"],
)

genrule(
    name = "renamefma4_h",
    outs = ["renamefma4.h"],
    cmd = "$(location :mkrename) finz_ 4 8 fma4 > $@",
    tools = [":mkrename"],
)

genrule(
    name = "renamepurec_scalar_h",
    outs = ["renamepurec_scalar.h"],
    cmd = "$(location :mkrename) cinz_ 1 1 purec > $@",
    tools = [":mkrename"],
)

genrule(
    name = "renamepurecfma_scalar_h",
    outs = ["renamepurecfma_scalar.h"],
    cmd = "$(location :mkrename) finz_ 1 1 purecfma > $@",
    tools = [":mkrename"],
)

genrule(
    name = "renamesse2_h",
    outs = ["renamesse2.h"],
    cmd = "$(location :mkrename) cinz_ 2 4 sse2 > $@",
    tools = [":mkrename"],
)

genrule(
    name = "renamesse4_h",
    outs = ["renamesse4.h"],
    cmd = "$(location :mkrename) cinz_ 2 4 sse4 > $@",
    tools = [":mkrename"],
)

genrule(
    name = "sleef_h",
    srcs = [
        "src/libm/sleeflibm_header.h.org.in",
        "src/libm/sleeflibm_footer.h.org",
    ],
    outs = ["build/include/sleef.h"],
    cmd = "{ " + "; ".join([
        "cat $(location src/libm/sleeflibm_header.h.org.in)",
        "$(location :mkrename) cinz_ 2 4 __m128d __m128 __m128i __m128i __SSE2__",
        "$(location :mkrename) cinz_ 2 4 __m128d __m128 __m128i __m128i __SSE2__ sse2",
        "$(location :mkrename) cinz_ 2 4 __m128d __m128 __m128i __m128i __SSE2__ sse4",
        "$(location :mkrename) cinz_ 4 8 __m256d __m256 __m128i \"struct { __m128i x, y; }\" __AVX__",
        "$(location :mkrename) cinz_ 4 8 __m256d __m256 __m128i \"struct { __m128i x, y; }\" __AVX__ avx",
        "$(location :mkrename) finz_ 4 8 __m256d __m256 __m128i \"struct { __m128i x, y; }\" __AVX__ fma4",
        "$(location :mkrename) finz_ 4 8 __m256d __m256 __m128i __m256i __AVX__ avx2",
        "$(location :mkrename) finz_ 2 4 __m128d __m128 __m128i __m128i __SSE2__ avx2128",
        "$(location :mkrename) finz_ 8 16 __m512d __m512 __m256i __m512i __AVX512F__",
        "$(location :mkrename) finz_ 8 16 __m512d __m512 __m256i __m512i __AVX512F__ avx512f",
        "$(location :mkrename) cinz_ 8 16 __m512d __m512 __m256i __m512i __AVX512F__ avx512fnofma",
        "$(location :mkrename) cinz_ 1 1 double float int32_t int32_t __STDC__ purec",
        "$(location :mkrename) finz_ 1 1 double float int32_t int32_t FP_FAST_FMA purecfma",
        "cat $(location src/libm/sleeflibm_footer.h.org)",
    ]) + "; } > $@",
    tools = [":mkrename"],
)

cc_library(
    name = "sleef",
    srcs = [
        "src/libm/rempitab.c",
        "src/libm/sleefdp.c",
        "src/libm/sleefld.c",
        "src/libm/sleefqp.c",
        "src/libm/sleefsp.c",
    ],
    hdrs = SLEEF_PUBLIC_HEADERS,
    copts = SLEEF_PRIVATE_INCLUDES + SLEEF_COPTS + SLEEF_COMMON_TARGET_COPTS + [
        "-DDORENAME=1",
        "-DENABLEFLOAT128=1",
        "-Wno-unused-result",
    ],
    includes = SLEEF_PUBLIC_INCLUDES,
    # -lgcc resolves
    # U __addtf3
    # U __eqtf2
    # U __fixtfdi
    # U __floatditf
    # U __gttf2
    # U __lttf2
    # U __multf3
    # U __subtf3
    # in bazel-bin/external/sleef/_objs/sleef/sleefqp.pic.o
    linkopts = [
        "-lgcc",
    ],
    linkstatic = True,
    visibility = SLEEF_VISIBILITY,
    # The purpose of the lists in deps is to keep related pairs of
    # libraries together. In particular, each pair that contains a *det*
    # library originates with a sleef_cc_library().
    deps = [
        ":common",
        ":dispavx",
        ":dispsse",
    ] + [
        ":sleefavx",
        ":sleefdetavx",
    ] + [
        ":sleefavx2",
        ":sleefdetavx2",
    ] + [
        ":sleefavx2128",
        ":sleefdetavx2128",
    ] + [
        ":sleefavx512f",
        ":sleefdetavx512f",
    ] + [
        ":sleefavx512fnofma",
        ":sleefdetavx512fnofma",
    ] + [
        ":sleeffma4",
        ":sleefdetfma4",
    ] + [
        ":sleefsse2",
        ":sleefdetsse2",
    ] + [
        ":sleefsse4",
        ":sleefdetsse4",
    ] + [
        ":sleefpurec_scalar",
        ":sleefdetpurec_scalar",
    ] + [
        ":sleefpurecfma_scalar",
        ":sleefdetpurecfma_scalar",
    ],
    alwayslink = True,
)

cc_library(
    name = "common",
    srcs = SLEEF_PRIVATE_HEADERS + [
        "src/common/common.c",
    ],
    copts = SLEEF_PRIVATE_INCLUDES + SLEEF_COPTS + [
        "-Wno-unused-result",
    ],
    linkstatic = True,
    visibility = SLEEF_VISIBILITY,
    alwayslink = True,
)

cc_library(
    name = "dispavx",
    srcs = SLEEF_PRIVATE_HEADERS + SLEEF_PUBLIC_HEADERS + [
        ":dispavx_c",
    ],
    copts = SLEEF_PRIVATE_INCLUDES + SLEEF_COPTS + SLEEF_COMMON_TARGET_COPTS + [
        "-DENABLE_AVX2=1",
        "-DENABLE_FMA4=1",
        "-mavx",
    ],
    includes = SLEEF_PUBLIC_INCLUDES,
    linkstatic = True,
    visibility = SLEEF_VISIBILITY,
    alwayslink = True,
)

cc_library(
    name = "dispsse",
    srcs = SLEEF_PRIVATE_HEADERS + SLEEF_PUBLIC_HEADERS + [
        ":dispsse_c",
    ],
    copts = SLEEF_PRIVATE_INCLUDES + SLEEF_COPTS + SLEEF_COMMON_TARGET_COPTS + [
        "-DENABLE_AVX2=1",
        "-DENABLE_FMA4=1",
        "-msse2",
    ],
    includes = SLEEF_PUBLIC_INCLUDES,
    linkstatic = True,
    visibility = SLEEF_VISIBILITY,
    alwayslink = True,
)

sleef_cc_library(
    name = "sleefavx512f",
    srcs = SLEEF_PRIVATE_HEADERS + [
        "src/libm/sleefsimddp.c",
        "src/libm/sleefsimdsp.c",
        ":alias_avx512f_h",
        ":renameavx512f_h",
    ],
    copts = SLEEF_PRIVATE_INCLUDES + SLEEF_COPTS + SLEEF_COMMON_TARGET_COPTS + [
        "-DDORENAME=1",
        "-DALIAS_NO_EXT_SUFFIX=\\\"alias_avx512f.h\\\"",
        "-DENABLE_AVX512F=1",
        "-mavx512f",
    ],
    linkstatic = True,
    visibility = SLEEF_VISIBILITY,
    alwayslink = True,
)

sleef_cc_library(
    name = "sleefavx512fnofma",
    srcs = SLEEF_PRIVATE_HEADERS + [
        "src/libm/sleefsimddp.c",
        "src/libm/sleefsimdsp.c",
        ":renameavx512fnofma_h",
    ],
    copts = SLEEF_PRIVATE_INCLUDES + SLEEF_COPTS + SLEEF_COMMON_TARGET_COPTS + [
        "-DDORENAME=1",
        "-DENABLE_AVX512FNOFMA=1",
        "-mavx512f",
    ],
    linkstatic = True,
    visibility = SLEEF_VISIBILITY,
    alwayslink = True,
)

sleef_cc_library(
    name = "sleefavx",
    srcs = SLEEF_PRIVATE_HEADERS + [
        "src/libm/sleefsimddp.c",
        "src/libm/sleefsimdsp.c",
        ":renameavx_h",
    ],
    copts = SLEEF_PRIVATE_INCLUDES + SLEEF_COPTS + SLEEF_COMMON_TARGET_COPTS + [
        "-DDORENAME=1",
        "-DENABLE_AVX=1",
        "-mavx",
    ],
    linkstatic = True,
    visibility = SLEEF_VISIBILITY,
    alwayslink = True,
)

sleef_cc_library(
    name = "sleefavx2",
    srcs = SLEEF_PRIVATE_HEADERS + [
        "src/libm/sleefsimddp.c",
        "src/libm/sleefsimdsp.c",
        ":renameavx2_h",
    ],
    copts = SLEEF_PRIVATE_INCLUDES + SLEEF_COPTS + SLEEF_COMMON_TARGET_COPTS + [
        "-DDORENAME=1",
        "-DENABLE_AVX2=1",
        "-mavx2",
        "-mfma",
    ],
    linkstatic = True,
    visibility = SLEEF_VISIBILITY,
    alwayslink = True,
)

sleef_cc_library(
    name = "sleefavx2128",
    srcs = SLEEF_PRIVATE_HEADERS + [
        "src/libm/sleefsimddp.c",
        "src/libm/sleefsimdsp.c",
        ":renameavx2128_h",
    ],
    copts = SLEEF_PRIVATE_INCLUDES + SLEEF_COPTS + SLEEF_COMMON_TARGET_COPTS + [
        "-DDORENAME=1",
        "-DENABLE_AVX2128=1",
        "-mavx2",
        "-mfma",
    ],
    linkstatic = True,
    visibility = SLEEF_VISIBILITY,
    alwayslink = True,
)

sleef_cc_library(
    name = "sleeffma4",
    srcs = SLEEF_PRIVATE_HEADERS + [
        "src/libm/sleefsimddp.c",
        "src/libm/sleefsimdsp.c",
        ":renamefma4_h",
    ],
    copts = SLEEF_PRIVATE_INCLUDES + SLEEF_COPTS + SLEEF_COMMON_TARGET_COPTS + [
        "-DDORENAME=1",
        "-DENABLE_FMA4=1",
        "-mfma4",
    ],
    linkstatic = True,
    visibility = SLEEF_VISIBILITY,
    alwayslink = True,
)

sleef_cc_library(
    name = "sleefsse2",
    srcs = SLEEF_PRIVATE_HEADERS + [
        "src/libm/sleefsimddp.c",
        "src/libm/sleefsimdsp.c",
        ":renamesse2_h",
    ],
    copts = SLEEF_PRIVATE_INCLUDES + SLEEF_COPTS + SLEEF_COMMON_TARGET_COPTS + [
        "-DDORENAME=1",
        "-DENABLE_SSE2=1",
        "-msse2",
    ],
    linkstatic = True,
    visibility = SLEEF_VISIBILITY,
    alwayslink = True,
)

sleef_cc_library(
    name = "sleefsse4",
    srcs = SLEEF_PRIVATE_HEADERS + [
        "src/libm/sleefsimddp.c",
        "src/libm/sleefsimdsp.c",
        ":renamesse4_h",
    ],
    copts = SLEEF_PRIVATE_INCLUDES + SLEEF_COPTS + SLEEF_COMMON_TARGET_COPTS + [
        "-DDORENAME=1",
        "-DENABLE_SSE4=1",
        "-msse4.1",
    ],
    linkstatic = True,
    visibility = SLEEF_VISIBILITY,
    alwayslink = True,
)

sleef_cc_library(
    name = "sleefpurec_scalar",
    srcs = SLEEF_PRIVATE_HEADERS + [
        "src/libm/sleefsimddp.c",
        "src/libm/sleefsimdsp.c",
        ":renamepurec_scalar_h",
    ],
    copts = SLEEF_PRIVATE_INCLUDES + SLEEF_COPTS + SLEEF_COMMON_TARGET_COPTS + [
        "-DDORENAME=1",
        "-DENABLE_PUREC_SCALAR=1",
    ],
    linkstatic = True,
    visibility = SLEEF_VISIBILITY,
    alwayslink = True,
)

sleef_cc_library(
    name = "sleefpurecfma_scalar",
    srcs = SLEEF_PRIVATE_HEADERS + [
        "src/libm/sleefsimddp.c",
        "src/libm/sleefsimdsp.c",
        ":renamepurecfma_scalar_h",
    ],
    copts = SLEEF_PRIVATE_INCLUDES + SLEEF_COPTS + SLEEF_COMMON_TARGET_COPTS + [
        "-DDORENAME=1",
        "-DENABLE_PURECFMA_SCALAR=1",
        "-mavx2",
        "-mfma",
    ],
    linkstatic = True,
    visibility = SLEEF_VISIBILITY,
    alwayslink = True,
)<|MERGE_RESOLUTION|>--- conflicted
+++ resolved
@@ -15,12 +15,6 @@
     "-fno-math-errno",
     "-fno-trapping-math",
     "-DCAFFE2_USE_GLOO",
-<<<<<<< HEAD
-=======
-    "-DHAVE_GCC_GET_CPUID",
-    "-DUSE_AVX",
-    "-DUSE_AVX2",
->>>>>>> 883797d8
     "-std=gnu99",
 ]
 
